--- conflicted
+++ resolved
@@ -44,14 +44,10 @@
       <plugin>
         <artifactId>maven-surefire-plugin</artifactId>
         <configuration>
-<<<<<<< HEAD
-          <argLine>@{argLine} --add-modules jetty.servlet.api</argLine>
-=======
           <argLine>
             @{argLine} ${jetty.surefire.argLine}
-            --add-modules javax.servlet.api
+            --add-modules jetty.servlet.api
           </argLine>
->>>>>>> bd0a61b1
         </configuration>
       </plugin>
       <plugin>
