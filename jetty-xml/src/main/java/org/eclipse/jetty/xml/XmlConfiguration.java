--- conflicted
+++ resolved
@@ -267,7 +267,7 @@
      * <p>This method must be called by any {@link ConfigurationProcessor} when it 
      * creates a new instance of an object before configuring it, so that a derived 
      * XmlConfiguration class may inject default values.
-     * @param object
+     * @param object the object to initialize defaults on
      */
     public void initializeDefaults(Object object)
     {
@@ -275,27 +275,15 @@
 
     private static class JettyXmlConfiguration implements ConfigurationProcessor
     {
-<<<<<<< HEAD
         private String _url;
-        private XmlParser.Node _config;
-        private Map<String, Object> _idMap;
-        private Map<String, String> _propertyMap;
-=======
         XmlParser.Node _root;
         XmlConfiguration _configuration;
->>>>>>> 9e0e173d
 
         public void init(URL url, XmlParser.Node root, XmlConfiguration configuration)
         {
-<<<<<<< HEAD
             _url=url==null?null:url.toString();
-            _config=config;
-            _idMap=idMap;
-            _propertyMap=properties;
-=======
             _root=root;
             _configuration=configuration;
->>>>>>> 9e0e173d
         }
 
         public Object configure(Object obj) throws Exception
@@ -315,37 +303,25 @@
         {
             Class<?> oClass = nodeClass(_root);
 
-<<<<<<< HEAD
-            String id = _config.getAttribute("id");
-            Object obj = id == null ? null : _idMap.get(id);
-=======
             String id = _root.getAttribute("id");
             Object obj = id == null?null:_configuration.getIdMap().get(id);
->>>>>>> 9e0e173d
 
             int index = 0;
             if (obj == null && oClass != null)
             {
-<<<<<<< HEAD
-                index = _config.size();
+                index = _root.size();
                 Map<String, Object> namedArgMap = new HashMap<>();
-=======
-                obj = oClass.newInstance();
-                _configuration.initializeDefaults(obj);
-            }
->>>>>>> 9e0e173d
 
                 List<Object> arguments = new LinkedList<>();
-                for (int i = 0; i < _config.size(); i++)
-                {
-                    Object o = _config.get(i);
+                for (int i = 0; i < _root.size(); i++)
+                {
+                    Object o = _root.get(i);
                     if (o instanceof String)
                     {
                         continue;
                     }
                     XmlParser.Node node = (XmlParser.Node)o;
 
-<<<<<<< HEAD
                     if (!(node.getTag().equals("Arg")))
                     {
                         index = i;
@@ -373,11 +349,9 @@
                     throw new IllegalStateException("No suitable constructor on " + oClass, x);
                 }
             }
-
-            configure(obj, _config, index);
-=======
-            configure(obj,_root,0);
->>>>>>> 9e0e173d
+            _configuration.initializeDefaults(obj);
+
+            configure(obj, _root, index);
             return obj;
         }
 
@@ -755,13 +729,8 @@
             {
                 Object n= TypeUtil.call(oClass,method,obj,arg);
                 if (id != null)
-<<<<<<< HEAD
-                    _idMap.put(id,n);
+                    _configuration.getIdMap().put(id,n);
                 configure(n,node,argIndex);
-=======
-                    _configuration.getIdMap().put(id,n);
-                configure(n,node,argi);
->>>>>>> 9e0e173d
                 return n;
             }
             catch (NoSuchMethodException e)
@@ -826,45 +795,15 @@
             Object n;
             try
             {
-<<<<<<< HEAD
                 if (namedArgMap.size() > 0)
-=======
-                if (constructors[c].getParameterTypes().length != size)
-                    continue;
-
-                Object n = null;
-                boolean called = false;
-                try
-                {
-                    n = constructors[c].newInstance(arg);
-                    _configuration.initializeDefaults(n);
-                    called = true;
-                }
-                catch (IllegalAccessException e)
-                {
-                    LOG.ignore(e);
-                }
-                catch (InstantiationException e)
-                {
-                    LOG.ignore(e);
-                }
-                catch (IllegalArgumentException e)
->>>>>>> 9e0e173d
                 {
                    LOG.debug("using named mapping");
                    n = TypeUtil.construct(oClass, arguments.toArray(), namedArgMap);
                 }
                 else
                 {
-<<<<<<< HEAD
                     LOG.debug("using normal mapping");
                     n = TypeUtil.construct(oClass, arguments.toArray());
-=======
-                    if (id != null)
-                        _configuration.getIdMap().put(id,n);
-                    configure(n,node,argi);
-                    return n;
->>>>>>> 9e0e173d
                 }
             }
             catch (NoSuchMethodException e)
@@ -883,19 +822,12 @@
          */
         private Object refObj(Object obj, XmlParser.Node node) throws Exception
         {
-<<<<<<< HEAD
             String refid = node.getAttribute("refid");
             if (refid==null)
                 refid = node.getAttribute("id");
-            obj = _idMap.get(refid);
+            obj = _configuration.getIdMap().get(refid);
             if (obj == null && node.size()>0)
                 throw new IllegalStateException("No object for refid=" + refid);
-=======
-            String id = node.getAttribute("id");
-            obj = _configuration.getIdMap().get(id);
-            if (obj == null)
-                throw new IllegalStateException("No object for id=" + id);
->>>>>>> 9e0e173d
             configure(obj,node,0);
             return obj;
         }
@@ -1277,10 +1209,10 @@
                     }
 
                     // For all arguments, load properties
-                    for (int i = 0; i < args.length; i++)
-                    {
-                        if (args[i].toLowerCase(Locale.ENGLISH).endsWith(".properties"))
-                            properties.load(Resource.newResource(args[i]).getInputStream());
+                    for (String arg : args)
+                    {
+                        if (arg.toLowerCase(Locale.ENGLISH).endsWith(".properties"))
+                            properties.load(Resource.newResource(arg).getInputStream());
                     }
 
                     // For all arguments, parse XMLs
