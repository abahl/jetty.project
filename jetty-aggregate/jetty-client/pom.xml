--- conflicted
+++ resolved
@@ -2,14 +2,9 @@
   <parent>
     <groupId>org.eclipse.jetty.aggregate</groupId>
     <artifactId>jetty-aggregate-project</artifactId>
-<<<<<<< HEAD
     <version>8.1.3-SNAPSHOT</version>
-=======
-    <version>7.6.3-SNAPSHOT</version>
->>>>>>> 44017f18
   </parent>
   <modelVersion>4.0.0</modelVersion>
-  <groupId>org.eclipse.jetty.aggregate</groupId>
   <artifactId>jetty-client</artifactId>
   <name>Jetty :: Aggregate :: HTTP Client</name>
 
