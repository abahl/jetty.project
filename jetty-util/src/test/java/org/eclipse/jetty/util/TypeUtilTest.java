--- conflicted
+++ resolved
@@ -21,11 +21,6 @@
 import java.nio.file.Path;
 import java.nio.file.Paths;
 
-<<<<<<< HEAD
-import org.junit.jupiter.api.Assertions;
-import org.junit.jupiter.api.Disabled;
-=======
->>>>>>> b9fc1f73
 import org.junit.jupiter.api.Test;
 import org.junit.jupiter.api.condition.DisabledOnJre;
 import org.junit.jupiter.api.condition.EnabledOnJre;
@@ -137,18 +132,12 @@
     }
     
     @Test
-<<<<<<< HEAD
-    @Disabled // TODO fails if the mavenRepo is a symbolic link
-    public void testGetLocationOfClass() throws Exception
-=======
     public void testGetLocationOfClass_FromMavenRepo()
->>>>>>> b9fc1f73
     {
         String mavenRepoPathProperty = System.getProperty("mavenRepoPath");
         assumeTrue(mavenRepoPathProperty != null);
         Path mavenRepoPath = Paths.get(mavenRepoPathProperty);
 
-        System.err.println("mavenRepoPath "+mavenRepoPath);
         String mavenRepo = mavenRepoPath.toFile().getPath().replaceAll("\\\\", "/");
 
         // Classes from maven dependencies
