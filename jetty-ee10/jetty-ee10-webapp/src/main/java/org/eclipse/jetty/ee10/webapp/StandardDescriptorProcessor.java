//
// ========================================================================
// Copyright (c) 1995-2022 Mort Bay Consulting Pty Ltd and others.
//
// This program and the accompanying materials are made available under the
// terms of the Eclipse Public License v. 2.0 which is available at
// https://www.eclipse.org/legal/epl-2.0, or the Apache License, Version 2.0
// which is available at https://www.apache.org/licenses/LICENSE-2.0.
//
// SPDX-License-Identifier: EPL-2.0 OR Apache-2.0
// ========================================================================
//

package org.eclipse.jetty.ee10.webapp;

import java.util.ArrayList;
import java.util.Arrays;
import java.util.EnumSet;
import java.util.HashMap;
import java.util.HashSet;
import java.util.Iterator;
import java.util.List;
import java.util.ListIterator;
import java.util.Locale;
import java.util.Map;
import java.util.Set;
import java.util.concurrent.TimeUnit;

import jakarta.servlet.DispatcherType;
import jakarta.servlet.MultipartConfigElement;
import jakarta.servlet.SessionTrackingMode;
import org.eclipse.jetty.ee10.servlet.ErrorPageErrorHandler;
import org.eclipse.jetty.ee10.servlet.FilterHolder;
import org.eclipse.jetty.ee10.servlet.FilterMapping;
import org.eclipse.jetty.ee10.servlet.ListenerHolder;
import org.eclipse.jetty.ee10.servlet.ServletContextHandler;
import org.eclipse.jetty.ee10.servlet.ServletContextHandler.JspConfig;
import org.eclipse.jetty.ee10.servlet.ServletContextHandler.JspPropertyGroup;
import org.eclipse.jetty.ee10.servlet.ServletContextHandler.TagLib;
import org.eclipse.jetty.ee10.servlet.ServletHolder;
import org.eclipse.jetty.ee10.servlet.ServletMapping;
import org.eclipse.jetty.ee10.servlet.Source;
import org.eclipse.jetty.ee10.servlet.security.ConstraintAware;
import org.eclipse.jetty.ee10.servlet.security.ConstraintMapping;
import org.eclipse.jetty.ee10.servlet.security.authentication.FormAuthenticator;
import org.eclipse.jetty.http.pathmap.ServletPathSpec;
import org.eclipse.jetty.util.ArrayUtil;
import org.eclipse.jetty.util.Loader;
import org.eclipse.jetty.util.security.Constraint;
import org.eclipse.jetty.xml.XmlParser;
import org.eclipse.jetty.xml.XmlParser.Node;
import org.slf4j.Logger;
import org.slf4j.LoggerFactory;

/**
 * StandardDescriptorProcessor.
 * <p>
 * Process the web.xml, web-defaults.xml, web-overrides.xml, and web-fragment.xml descriptors.
 */
public class StandardDescriptorProcessor extends IterativeDescriptorProcessor
{
    private static final Logger LOG = LoggerFactory.getLogger(StandardDescriptorProcessor.class);

    public static final String STANDARD_PROCESSOR = "org.eclipse.jetty.standardDescriptorProcessor";

    final Map<String, FilterHolder> _filterHolderMap = new HashMap<>();
    final List<FilterHolder> _filterHolders = new ArrayList<>();
    final List<FilterMapping> _filterMappings = new ArrayList<>();
    final Map<String, ServletHolder> _servletHolderMap = new HashMap<>();
    final List<ServletHolder> _servletHolders = new ArrayList<>();
    final List<ServletMapping> _servletMappings = new ArrayList<>();

    public StandardDescriptorProcessor()
    {
        try
        {
            registerVisitor("context-param", this.getClass().getMethod("visitContextParam", __signature));
            registerVisitor("display-name", this.getClass().getMethod("visitDisplayName", __signature));
            registerVisitor("servlet", this.getClass().getMethod("visitServlet", __signature));
            registerVisitor("servlet-mapping", this.getClass().getMethod("visitServletMapping", __signature));
            registerVisitor("session-config", this.getClass().getMethod("visitSessionConfig", __signature));
            registerVisitor("mime-mapping", this.getClass().getMethod("visitMimeMapping", __signature));
            registerVisitor("welcome-file-list", this.getClass().getMethod("visitWelcomeFileList", __signature));
            registerVisitor("locale-encoding-mapping-list", this.getClass().getMethod("visitLocaleEncodingList", __signature));
            registerVisitor("error-page", this.getClass().getMethod("visitErrorPage", __signature));
            registerVisitor("taglib", this.getClass().getMethod("visitTagLib", __signature));
            registerVisitor("jsp-config", this.getClass().getMethod("visitJspConfig", __signature));
            registerVisitor("security-constraint", this.getClass().getMethod("visitSecurityConstraint", __signature));
            registerVisitor("login-config", this.getClass().getMethod("visitLoginConfig", __signature));
            registerVisitor("security-role", this.getClass().getMethod("visitSecurityRole", __signature));
            registerVisitor("filter", this.getClass().getMethod("visitFilter", __signature));
            registerVisitor("filter-mapping", this.getClass().getMethod("visitFilterMapping", __signature));
            registerVisitor("listener", this.getClass().getMethod("visitListener", __signature));
            registerVisitor("deny-uncovered-http-methods", this.getClass().getMethod("visitDenyUncoveredHttpMethods", __signature));
            registerVisitor("default-context-path", this.getClass().getMethod("visitDefaultContextPath", __signature));
            registerVisitor("request-character-encoding", this.getClass().getMethod("visitRequestCharacterEncoding", __signature));
            registerVisitor("response-character-encoding", this.getClass().getMethod("visitResponseCharacterEncoding", __signature));
        }
        catch (Exception e)
        {
            throw new IllegalStateException(e);
        }
    }

    /**
     * {@inheritDoc}
     */
    @Override
    public void start(WebAppContext context, Descriptor descriptor)
    {
        for (FilterHolder h : context.getServletHandler().getFilters())
        {
            _filterHolderMap.put(h.getName(), h);
            _filterHolders.add(h);
        }
        if (context.getServletHandler().getFilterMappings() != null)
            _filterMappings.addAll(Arrays.asList(context.getServletHandler().getFilterMappings()));
        for (ServletHolder h : context.getServletHandler().getServlets())
        {
            _servletHolderMap.put(h.getName(), h);
            _servletHolders.add(h);
        }
        if (context.getServletHandler().getServletMappings() != null)
            _servletMappings.addAll(Arrays.asList(context.getServletHandler().getServletMappings()));
    }

    /**
     * {@inheritDoc}
     */
    @Override
    public void end(WebAppContext context, Descriptor descriptor)
    {
        context.getServletHandler().setFilters(_filterHolders.toArray(new FilterHolder[_filterHolderMap.size()]));
        context.getServletHandler().setServlets(_servletHolders.toArray(new ServletHolder[_servletHolderMap.size()]));

        context.getServletHandler().setFilterMappings(_filterMappings.toArray(new FilterMapping[_filterMappings.size()]));
        context.getServletHandler().setServletMappings(_servletMappings.toArray(new ServletMapping[_servletMappings.size()]));

        _filterHolderMap.clear();
        _filterHolders.clear();
        _filterMappings.clear();
        _servletHolderMap.clear();
        _servletHolders.clear();
        _servletMappings.clear();
    }

    public void visitContextParam(WebAppContext context, Descriptor descriptor, XmlParser.Node node)
    {
        String name = node.getString("param-name", false, true);
        String value = node.getString("param-value", false, true);
        Origin origin = context.getMetaData().getOrigin("context-param." + name);
        switch (origin)
        {
            case NotSet:
            {
                //just set it
                context.getInitParams().put(name, value);
                context.getMetaData().setOrigin("context-param." + name, descriptor);
                break;
            }
            case WebXml:
            case WebDefaults:
            case WebOverride:
            {
                //previously set by a web xml, allow other web xml files to override
                if (!(descriptor instanceof FragmentDescriptor))
                {
                    context.getInitParams().put(name, value);
                    context.getMetaData().setOrigin("context-param." + name, descriptor);
                }
                break;
            }
            case WebFragment:
            {
                //previously set by a web-fragment, this fragment's value must be the same
                if (descriptor instanceof FragmentDescriptor)
                {
                    if (!((String)context.getInitParams().get(name)).equals(value))
                        throw new IllegalStateException("Conflicting context-param " + name + "=" + value + " in " + descriptor.getResource());
                }
                break;
            }
            default:
                unknownOrigin(origin);
        }
        if (LOG.isDebugEnabled())
            LOG.debug("ContextParam: {}={}", name, value);
    }

    public void visitDisplayName(WebAppContext context, Descriptor descriptor, XmlParser.Node node)
    {
        //Servlet Spec 3.0 p. 74 Ignore from web-fragments
        if (!(descriptor instanceof FragmentDescriptor))
        {
            context.setDisplayName(node.toString(false, true));
            context.getMetaData().setOrigin("display-name", descriptor);
        }
    }

    public void visitServlet(WebAppContext context, Descriptor descriptor, XmlParser.Node node)
    {
        final String id = node.getAttribute("id");
        final String name = node.getString("servlet-name", false, true);
        ServletHolder holder = _servletHolderMap.get(name);

        //If servlet of that name does not already exist, create it.
        if (holder == null)
        {
            holder = context.getServletHandler().newServletHolder(new Source(Source.Origin.DESCRIPTOR, descriptor.getResource().toString()));
            holder.setName(name);
            _servletHolderMap.put(name, holder);
            _servletHolders.add(holder);
        }

        // init params
        Iterator<?> iParamsIter = node.iterator("init-param");
        while (iParamsIter.hasNext())
        {
            XmlParser.Node paramNode = (XmlParser.Node)iParamsIter.next();
            String pname = paramNode.getString("param-name", false, true);
            String pvalue = paramNode.getString("param-value", false, true);
            String originName = name + ".servlet.init-param." + pname;

            Descriptor originDescriptor = context.getMetaData().getOriginDescriptor(originName);
            Origin origin = context.getMetaData().getOrigin(originName);
            switch (origin)
            {
                case NotSet:
                {
                    //init-param not already set, so set it
                    holder.setInitParameter(pname, pvalue);
                    context.getMetaData().setOrigin(originName, descriptor);
                    break;
                }
                case WebXml:
                case WebDefaults:
                case WebOverride:
                {
                    //previously set by a web xml descriptor, if we're parsing another web xml descriptor allow override as long as it is from a different descriptor
                    //ie ignore setting more than once within the same descriptor
                    //otherwise just ignore it
                    if (!(descriptor instanceof FragmentDescriptor) && (descriptor != originDescriptor))
                    {
                        holder.setInitParameter(pname, pvalue);
                        context.getMetaData().setOrigin(originName, descriptor);
                    }
                    break;
                }
                case WebFragment:
                {
                    //previously set by a web-fragment, make sure that the value matches, otherwise its an error
                    if ((descriptor != originDescriptor) && !holder.getInitParameter(pname).equals(pvalue))
                        throw new IllegalStateException("Mismatching init-param " + pname + "=" + pvalue + " in " + descriptor.getResource());
                    break;
                }
                default:
                    unknownOrigin(origin);
            }
        }

        String servletClass = node.getString("servlet-class", false, true);
        if ("".equals(servletClass))
            servletClass = null;

        //Handle the default jsp servlet instance
        if (id != null && id.equals("jsp") && servletClass != null)
        {
            try
            {
                Loader.loadClass(servletClass);
            }
            catch (ClassNotFoundException e)
            {
                LOG.info("NO JSP Support for {}, did not find {}", context.getContextPath(), servletClass);
                servletClass = "org.eclipse.jetty.servlet.NoJspServlet";
            }
        }

        //Set the servlet-class
        if (servletClass != null)
        {
            ((WebDescriptor)descriptor).addClassName(servletClass);
            Origin origin = context.getMetaData().getOrigin(name + ".servlet.servlet-class");
            switch (origin)
            {
                case NotSet:
                {
                    //the class of the servlet has not previously been set, so set it
                    holder.setClassName(servletClass);
                    context.getMetaData().setOrigin(name + ".servlet.servlet-class", descriptor);
                    break;
                }
                case WebXml:
                case WebDefaults:
                case WebOverride:
                {
                    //the class of the servlet was set by a web xml file, only allow web-override/web-default to change it
                    if (!(descriptor instanceof FragmentDescriptor))
                    {
                        holder.setClassName(servletClass);
                        context.getMetaData().setOrigin(name + ".servlet.servlet-class", descriptor);
                    }
                    break;
                }
                case WebFragment:
                {
                    //the class was set by another fragment, ensure this fragment's value is the same
                    if (!servletClass.equals(holder.getClassName()))
                        throw new IllegalStateException("Conflicting servlet-class " + servletClass + " in " + descriptor.getResource());
                    break;
                }
                default:
                    unknownOrigin(origin);
            }
        }

        // Handle JSP file
        String jspFile = node.getString("jsp-file", false, true);
        if (jspFile != null)
            holder.setForcedPath(jspFile);

        // handle load-on-startup
        XmlParser.Node startup = node.get("load-on-startup");
        if (startup != null)
        {
            String s = startup.toString(false, true).toLowerCase(Locale.ENGLISH);
            int order = 0;
            if (s.startsWith("t"))
            {
                LOG.warn("Deprecated boolean load-on-startup.  Please use integer");
                order = 1;
            }
            else
            {
                try
                {
                    if (s != null && s.trim().length() > 0)
                        order = Integer.parseInt(s);
                }
                catch (Exception e)
                {
                    LOG.warn("Cannot parse load-on-startup {}. Please use integer", s);
                    LOG.trace("IGNORED", e);
                }
            }

            Origin origin = context.getMetaData().getOrigin(name + ".servlet.load-on-startup");
            switch (origin)
            {
                case NotSet:
                {
                    //not already set, so set it now
                    holder.setInitOrder(order);
                    context.getMetaData().setOrigin(name + ".servlet.load-on-startup", descriptor);
                    break;
                }
                case WebXml:
                case WebDefaults:
                case WebOverride:
                {
                    //if it was already set by a web xml descriptor and we're parsing another web xml descriptor, then override it
                    if (!(descriptor instanceof FragmentDescriptor))
                    {
                        holder.setInitOrder(order);
                        context.getMetaData().setOrigin(name + ".servlet.load-on-startup", descriptor);
                    }
                    break;
                }
                case WebFragment:
                {
                    //it was already set by another fragment, if we're parsing a fragment, the values must match
                    if (order != holder.getInitOrder())
                        throw new IllegalStateException("Conflicting load-on-startup value in " + descriptor.getResource());
                    break;
                }
                default:
                    unknownOrigin(origin);
            }
        }

        Iterator<Node> sRefsIter = node.iterator("security-role-ref");
        while (sRefsIter.hasNext())
        {
            XmlParser.Node securityRef = (XmlParser.Node)sRefsIter.next();
            String roleName = securityRef.getString("role-name", false, true);
            String roleLink = securityRef.getString("role-link", false, true);
            if (roleName != null && roleName.length() > 0 && roleLink != null && roleLink.length() > 0)
            {
                if (LOG.isDebugEnabled())
                    LOG.debug("link role {} to {} for {}", roleName, roleLink, this);
                Origin origin = context.getMetaData().getOrigin(name + ".servlet.role-name." + roleName);
                switch (origin)
                {
                    case NotSet:
                    {
                        //set it
                        holder.setUserRoleLink(roleName, roleLink);
                        context.getMetaData().setOrigin(name + ".servlet.role-name." + roleName, descriptor);
                        break;
                    }
                    case WebXml:
                    case WebDefaults:
                    case WebOverride:
                    {
                        //only another web xml descriptor (web-default,web-override web.xml) can override an already set value
                        if (!(descriptor instanceof FragmentDescriptor))
                        {
                            holder.setUserRoleLink(roleName, roleLink);
                            context.getMetaData().setOrigin(name + ".servlet.role-name." + roleName, descriptor);
                        }
                        break;
                    }
                    case WebFragment:
                    {
                        if (!holder.getUserRoleLink(roleName).equals(roleLink))
                            throw new IllegalStateException("Conflicting role-link for role-name " + roleName + " for servlet " + name + " in " + descriptor.getResource());
                        break;
                    }
                    default:
                        unknownOrigin(origin);
                }
            }
            else
            {
                LOG.warn("Ignored invalid security-role-ref element: servlet-name={}, {}", holder.getName(), securityRef);
            }
        }

        XmlParser.Node runAs = node.get("run-as");
        if (runAs != null)
        {
            String roleName = runAs.getString("role-name", false, true);

            if (roleName != null)
            {
                Origin origin = context.getMetaData().getOrigin(name + ".servlet.run-as");
                switch (origin)
                {
                    case NotSet:
                    {
                        //run-as not set, so set it
                        holder.setRunAsRole(roleName);
                        context.getMetaData().setOrigin(name + ".servlet.run-as", descriptor);
                        break;
                    }
                    case WebXml:
                    case WebDefaults:
                    case WebOverride:
                    {
                        //run-as was set by a web xml, only allow it to be changed if we're currently parsing another web xml(override/default)
                        if (!(descriptor instanceof FragmentDescriptor))
                        {
                            holder.setRunAsRole(roleName);
                            context.getMetaData().setOrigin(name + ".servlet.run-as", descriptor);
                        }
                        break;
                    }
                    case WebFragment:
                    {
                        //run-as was set by another fragment, this fragment must show the same value
                        if (!holder.getRunAsRole().equals(roleName))
                            throw new IllegalStateException("Conflicting run-as role " + roleName + " for servlet " + name + " in " + descriptor.getResource());
                        break;
                    }
                    default:
                        unknownOrigin(origin);
                }
            }
        }

        String async = node.getString("async-supported", false, true);
        if (async != null)
        {
            boolean val = async.length() == 0 || Boolean.parseBoolean(async);
            Origin origin = context.getMetaData().getOrigin(name + ".servlet.async-supported");
            switch (origin)
            {
                case NotSet:
                {
                    //set it
                    holder.setAsyncSupported(val);
                    context.getMetaData().setOrigin(name + ".servlet.async-supported", descriptor);
                    break;
                }
                case WebXml:
                case WebDefaults:
                case WebOverride:
                {
                    //async-supported set by previous web xml descriptor, only allow override if we're parsing another web descriptor(web.xml/web-override.xml/web-default.xml)
                    if (!(descriptor instanceof FragmentDescriptor))
                    {
                        holder.setAsyncSupported(val);
                        context.getMetaData().setOrigin(name + ".servlet.async-supported", descriptor);
                    }
                    break;
                }
                case WebFragment:
                {
                    //async-supported set by another fragment, this fragment's value must match
                    if (holder.isAsyncSupported() != val)
                        throw new IllegalStateException("Conflicting async-supported=" + async + " for servlet " + name + " in " + descriptor.getResource());
                    break;
                }
                default:
                    unknownOrigin(origin);
            }
        }

        String enabled = node.getString("enabled", false, true);
        if (enabled != null)
        {
            boolean isEnabled = enabled.length() == 0 || Boolean.parseBoolean(enabled);
            Origin origin = context.getMetaData().getOrigin(name + ".servlet.enabled");
            switch (origin)
            {
                case NotSet:
                {
                    //hasn't been set yet, so set it
                    holder.setEnabled(isEnabled);
                    context.getMetaData().setOrigin(name + ".servlet.enabled", descriptor);
                    break;
                }
                case WebXml:
                case WebDefaults:
                case WebOverride:
                {
                    //was set in a web xml descriptor, only allow override from another web xml descriptor
                    if (!(descriptor instanceof FragmentDescriptor))
                    {
                        holder.setEnabled(isEnabled);
                        context.getMetaData().setOrigin(name + ".servlet.enabled", descriptor);
                    }
                    break;
                }
                case WebFragment:
                {
                    //was set by another fragment, this fragment's value must match
                    if (holder.isEnabled() != isEnabled)
                        throw new IllegalStateException("Conflicting value of servlet enabled for servlet " + name + " in " + descriptor.getResource());
                    break;
                }
                default:
                    unknownOrigin(origin);
            }
        }

        /*
         * If multipart config not set, then set it and record it was by the web.xml or fragment.
         * If it was set by web.xml then if this is a fragment, ignore the settings.
         * If it was set by a fragment, if this is a fragment and the values are different, error!
         */
        XmlParser.Node multipart = node.get("multipart-config");
        if (multipart != null)
        {
            String location = multipart.getString("location", false, true);
            String maxFile = multipart.getString("max-file-size", false, true);
            String maxRequest = multipart.getString("max-request-size", false, true);
            String threshold = multipart.getString("file-size-threshold", false, true);
            MultipartConfigElement element = new MultipartConfigElement(location,
                (maxFile == null || "".equals(maxFile) ? -1L : Long.parseLong(maxFile)),
                (maxRequest == null || "".equals(maxRequest) ? -1L : Long.parseLong(maxRequest)),
                (threshold == null || "".equals(threshold) ? 0 : Integer.parseInt(threshold)));

            Origin origin = context.getMetaData().getOrigin(name + ".servlet.multipart-config");
            switch (origin)
            {
                case NotSet:
                {
                    //hasn't been set, so set it
                    holder.getRegistration().setMultipartConfig(element);
                    context.getMetaData().setOrigin(name + ".servlet.multipart-config", descriptor);
                    break;
                }
                case WebXml:
                case WebDefaults:
                case WebOverride:
                {
                    //was set in a web xml, only allow changes if we're parsing another web xml (web.xml/web-default.xml/web-override.xml)
                    if (!(descriptor instanceof FragmentDescriptor))
                    {
                        holder.getRegistration().setMultipartConfig(element);
                        context.getMetaData().setOrigin(name + ".servlet.multipart-config", descriptor);
                    }
                    break;
                }
                case WebFragment:
                {
                    //another fragment set the value, this fragment's values must match exactly or it is an error
                    MultipartConfigElement cfg = ((ServletHolder.Registration)holder.getRegistration()).getMultipartConfig();

                    if (cfg.getMaxFileSize() != element.getMaxFileSize())
                        throw new IllegalStateException("Conflicting multipart-config max-file-size for servlet " + name + " in " + descriptor.getResource());
                    if (cfg.getMaxRequestSize() != element.getMaxRequestSize())
                        throw new IllegalStateException("Conflicting multipart-config max-request-size for servlet " + name + " in " + descriptor.getResource());
                    if (cfg.getFileSizeThreshold() != element.getFileSizeThreshold())
                        throw new IllegalStateException("Conflicting multipart-config file-size-threshold for servlet " + name + " in " + descriptor.getResource());
                    if ((cfg.getLocation() != null && (element.getLocation() == null || element.getLocation().length() == 0)) ||
                        (cfg.getLocation() == null && (element.getLocation() != null || element.getLocation().length() > 0)))
                        throw new IllegalStateException("Conflicting multipart-config location for servlet " + name + " in " + descriptor.getResource());
                    break;
                }
                default:
                    unknownOrigin(origin);
            }
        }
    }

    public void visitServletMapping(WebAppContext context, Descriptor descriptor, XmlParser.Node node)
    {
        //Servlet Spec 3.0, p74
        //servlet-mappings are always additive, whether from web xml descriptors (web.xml/web-default.xml/web-override.xml) or web-fragments.
        //Maintenance update 3.0a to spec:
        //  Updated 8.2.3.g.v to say <servlet-mapping> elements are additive across web-fragments.
        //  <servlet-mapping> declared in web.xml overrides the mapping for the servlet specified in the web-fragment.xml

        String servletName = node.getString("servlet-name", false, true);
        Origin origin = context.getMetaData().getOrigin(servletName + ".servlet.mappings");
        switch (origin)
        {
            case NotSet:
            {
                //no servlet mappings
                context.getMetaData().setOrigin(servletName + ".servlet.mappings", descriptor);
                addServletMapping(servletName, node, context, descriptor);
                break;
            }
            case WebDefaults:
            case WebXml:
            case WebOverride:
            {
                //previously set by a web xml descriptor, if we're parsing another web xml descriptor allow override
                //otherwise just ignore it as web.xml takes precedence (pg 8-81 5.g.vi)
                if (!(descriptor instanceof FragmentDescriptor))
                {
                    addServletMapping(servletName, node, context, descriptor);
                }
                break;
            }
            case WebFragment:
            {
                //mappings previously set by another web-fragment, so merge in this web-fragment's mappings
                addServletMapping(servletName, node, context, descriptor);
                break;
            }
            default:
                unknownOrigin(origin);
        }
    }

    public void visitSessionConfig(WebAppContext context, Descriptor descriptor, XmlParser.Node node)
    {
        if (context.getSessionHandler() == null)
            return; //no session handler, ignore session setup

        XmlParser.Node tNode = node.get("session-timeout");
        if (tNode != null)
        {
            long mins = Long.parseLong(tNode.toString(false, true));
            if (TimeUnit.MINUTES.toSeconds(mins) > Integer.MAX_VALUE)
                throw new IllegalStateException("Max session-timeout in minutes is " + TimeUnit.SECONDS.toMinutes(Integer.MAX_VALUE));
            context.getServletContext().setSessionTimeout((int)mins);
            context.getMetaData().setOrigin("session.timeout", descriptor);
        }

        //Servlet Spec 3.0
        // <tracking-mode>
        // this is additive across web-fragments
        Iterator<Node> iter = node.iterator("tracking-mode");
        if (iter.hasNext())
        {
            Set<SessionTrackingMode> modes = null;
            Origin o = context.getMetaData().getOrigin("session.tracking-modes");
            switch (o)
            {
                case NotSet://not previously set, starting fresh
                case WebDefaults://previously set in web defaults, allow this descriptor to start fresh
                {

                    modes = new HashSet<SessionTrackingMode>();
                    context.getMetaData().setOrigin("session.tracking-modes", descriptor);
                    break;
                }
                case WebXml:
                case WebFragment:
                case WebOverride:
                {
                    //if setting from an override descriptor, start afresh, otherwise add-in tracking-modes
                    if (descriptor instanceof OverrideDescriptor)
                        modes = new HashSet<SessionTrackingMode>();
                    else
                        modes = new HashSet<SessionTrackingMode>(context.getSessionHandler().getEffectiveSessionTrackingModes());
                    context.getMetaData().setOrigin("session.tracking-modes", descriptor);
                    break;
                }
                default:
                    unknownOrigin(o);
            }

            while (iter.hasNext())
            {
                XmlParser.Node mNode = (XmlParser.Node)iter.next();
                String trackMode = mNode.toString(false, true);
                SessionTrackingMode mode = SessionTrackingMode.valueOf(trackMode);
                modes.add(mode);
                context.getMetaData().setOrigin("session.tracking-mode." + mode, descriptor);
            }
            context.getSessionHandler().setSessionTrackingModes(modes);
        }

        //Servlet Spec 3.0
        //<cookie-config>
        XmlParser.Node cookieConfig = node.get("cookie-config");
        if (cookieConfig != null)
        {
            //  <name>
            String name = cookieConfig.getString("name", false, true);
            if (name != null)
            {
                Origin origin = context.getMetaData().getOrigin("cookie-config.name");
                switch (origin)
                {
                    case NotSet:
                    {
                        //no <cookie-config><name> set yet, accept it
                        context.getSessionHandler().getSessionCookieConfig().setName(name);
                        context.getMetaData().setOrigin("cookie-config.name", descriptor);
                        break;
                    }
                    case WebXml:
                    case WebDefaults:
                    case WebOverride:
                    {
                        //<cookie-config><name> set in a web xml, only allow web-default/web-override to change
                        if (!(descriptor instanceof FragmentDescriptor))
                        {
                            context.getSessionHandler().getSessionCookieConfig().setName(name);
                            context.getMetaData().setOrigin("cookie-config.name", descriptor);
                        }
                        break;
                    }
                    case WebFragment:
                    {
                        //a web-fragment set the value, all web-fragments must have the same value
<<<<<<< HEAD
                        if (!name.equals(context.getSessionHandler().getSessionCookie()))
=======
                        //TODO: evaluate that is can never be null?!
                        if (!name.equals(context.getSessionHandler().getSessionCookieConfig().getName()))
>>>>>>> dc4d020e
                            throw new IllegalStateException("Conflicting cookie-config name " + name + " in " + descriptor.getResource());
                        break;
                    }
                    default:
                        unknownOrigin(origin);
                }
            }

            //  <domain>
            String domain = cookieConfig.getString("domain", false, true);
            if (domain != null)
            {
                Origin origin = context.getMetaData().getOrigin("cookie-config.domain");
                switch (origin)
                {
                    case NotSet:
                    {
                        //no <cookie-config><domain> set yet, accept it
                        context.getSessionHandler().getSessionCookieConfig().setDomain(domain);
                        context.getMetaData().setOrigin("cookie-config.domain", descriptor);
                        break;
                    }
                    case WebXml:
                    case WebDefaults:
                    case WebOverride:
                    {
                        //<cookie-config><domain> set in a web xml, only allow web-default/web-override to change
                        if (!(descriptor instanceof FragmentDescriptor))
                        {
                            context.getSessionHandler().getSessionCookieConfig().setDomain(domain);
                            context.getMetaData().setOrigin("cookie-config.domain", descriptor);
                        }
                        break;
                    }
                    case WebFragment:
                    {
                        //a web-fragment set the value, all web-fragments must have the same value
                        if (!context.getSessionHandler().getSessionCookieConfig().getDomain().equals(domain))
                            throw new IllegalStateException("Conflicting cookie-config domain " + domain + " in " + descriptor.getResource());
                        break;
                    }
                    default:
                        unknownOrigin(origin);
                }
            }

            //  <path>
            String path = cookieConfig.getString("path", false, true);
            if (path != null)
            {
                Origin origin = context.getMetaData().getOrigin("cookie-config.path");
                switch (origin)
                {
                    case NotSet:
                    {
                        //no <cookie-config><domain> set yet, accept it
                        context.getSessionHandler().getSessionCookieConfig().setPath(path);
                        context.getMetaData().setOrigin("cookie-config.path", descriptor);
                        break;
                    }
                    case WebXml:
                    case WebDefaults:
                    case WebOverride:
                    {
                        //<cookie-config><domain> set in a web xml, only allow web-default/web-override to change
                        if (!(descriptor instanceof FragmentDescriptor))
                        {
                            context.getSessionHandler().getSessionCookieConfig().setPath(path);
                            context.getMetaData().setOrigin("cookie-config.path", descriptor);
                        }
                        break;
                    }
                    case WebFragment:
                    {
                        //a web-fragment set the value, all web-fragments must have the same value
                        if (!path.equals(context.getSessionHandler().getSessionCookieConfig().getPath()))
                            throw new IllegalStateException("Conflicting cookie-config path " + path + " in " + descriptor.getResource());
                        break;
                    }
                    default:
                        unknownOrigin(origin);
                }
            }

            //  <comment>
            String comment = cookieConfig.getString("comment", false, true);
            if (comment != null)
            {
                Origin origin = context.getMetaData().getOrigin("cookie-config.comment");
                switch (origin)
                {
                    case NotSet:
                    {
                        //no <cookie-config><comment> set yet, accept it
                        context.getSessionHandler().getSessionCookieConfig().setComment(comment);
                        context.getMetaData().setOrigin("cookie-config.comment", descriptor);
                        break;
                    }
                    case WebXml:
                    case WebDefaults:
                    case WebOverride:
                    {
                        //<cookie-config><comment> set in a web xml, only allow web-default/web-override to change
                        if (!(descriptor instanceof FragmentDescriptor))
                        {
                            context.getSessionHandler().getSessionCookieConfig().setComment(comment);
                            context.getMetaData().setOrigin("cookie-config.comment", descriptor);
                        }
                        break;
                    }
                    case WebFragment:
                    {
                        //a web-fragment set the value, all web-fragments must have the same value
                        if (!context.getSessionHandler().getSessionCookieConfig().getComment().equals(comment))
                            throw new IllegalStateException("Conflicting cookie-config comment " + comment + " in " + descriptor.getResource());
                        break;
                    }
                    default:
                        unknownOrigin(origin);
                }
            }

            //  <http-only>true/false
            tNode = cookieConfig.get("http-only");
            if (tNode != null)
            {
                boolean httpOnly = Boolean.parseBoolean(tNode.toString(false, true));
                Origin origin = context.getMetaData().getOrigin("cookie-config.http-only");
                switch (origin)
                {
                    case NotSet:
                    {
                        //no <cookie-config><http-only> set yet, accept it
                        context.getSessionHandler().getSessionCookieConfig().setHttpOnly(httpOnly);
                        context.getMetaData().setOrigin("cookie-config.http-only", descriptor);
                        break;
                    }
                    case WebXml:
                    case WebDefaults:
                    case WebOverride:
                    {
                        //<cookie-config><http-only> set in a web xml, only allow web-default/web-override to change
                        if (!(descriptor instanceof FragmentDescriptor))
                        {
                            context.getSessionHandler().getSessionCookieConfig().setHttpOnly(httpOnly);
                            context.getMetaData().setOrigin("cookie-config.http-only", descriptor);
                        }
                        break;
                    }
                    case WebFragment:
                    {
                        //a web-fragment set the value, all web-fragments must have the same value
                        if (context.getSessionHandler().getSessionCookieConfig().isHttpOnly() != httpOnly)
                            throw new IllegalStateException("Conflicting cookie-config http-only " + httpOnly + " in " + descriptor.getResource());
                        break;
                    }
                    default:
                        unknownOrigin(origin);
                }
            }

            //  <secure>true/false
            tNode = cookieConfig.get("secure");
            if (tNode != null)
            {
                boolean secure = Boolean.parseBoolean(tNode.toString(false, true));
                Origin origin = context.getMetaData().getOrigin("cookie-config.secure");
                switch (origin)
                {
                    case NotSet:
                    {
                        //no <cookie-config><secure> set yet, accept it
                        context.getSessionHandler().getSessionCookieConfig().setSecure(secure);
                        context.getMetaData().setOrigin("cookie-config.secure", descriptor);
                        break;
                    }
                    case WebXml:
                    case WebDefaults:
                    case WebOverride:
                    {
                        //<cookie-config><secure> set in a web xml, only allow web-default/web-override to change
                        if (!(descriptor instanceof FragmentDescriptor))
                        {
                            context.getSessionHandler().getSessionCookieConfig().setSecure(secure);
                            context.getMetaData().setOrigin("cookie-config.secure", descriptor);
                        }
                        break;
                    }
                    case WebFragment:
                    {
                        //a web-fragment set the value, all web-fragments must have the same value
                        if (context.getSessionHandler().getSessionCookieConfig().isSecure() != secure)
                            throw new IllegalStateException("Conflicting cookie-config secure " + secure + " in " + descriptor.getResource());
                        break;
                    }
                    default:
                        unknownOrigin(origin);
                }
            }

            //  <max-age>
            tNode = cookieConfig.get("max-age");
            if (tNode != null)
            {
                int maxAge = Integer.parseInt(tNode.toString(false, true));
                Origin origin = context.getMetaData().getOrigin("cookie-config.max-age");
                switch (origin)
                {
                    case NotSet:
                    {
                        //no <cookie-config><max-age> set yet, accept it
                        context.getSessionHandler().getSessionCookieConfig().setMaxAge(maxAge);
                        context.getMetaData().setOrigin("cookie-config.max-age", descriptor);
                        break;
                    }
                    case WebXml:
                    case WebDefaults:
                    case WebOverride:
                    {
                        //<cookie-config><max-age> set in a web xml, only allow web-default/web-override to change
                        if (!(descriptor instanceof FragmentDescriptor))
                        {
                            context.getSessionHandler().getSessionCookieConfig().setMaxAge(maxAge);
                            context.getMetaData().setOrigin("cookie-config.max-age", descriptor);
                        }
                        break;
                    }
                    case WebFragment:
                    {
                        //a web-fragment set the value, all web-fragments must have the same value
                        if (context.getSessionHandler().getSessionCookieConfig().getMaxAge() != maxAge)
                            throw new IllegalStateException("Conflicting cookie-config max-age " + maxAge + " in " + descriptor.getResource());
                        break;
                    }
                    default:
                        unknownOrigin(origin);
                }
            }
        }
    }

    public void visitMimeMapping(WebAppContext context, Descriptor descriptor, XmlParser.Node node)
    {
        String extension = node.getString("extension", false, true);
        if (extension != null && extension.startsWith("."))
            extension = extension.substring(1);
        String mimeType = node.getString("mime-type", false, true);
        if (extension != null)
        {
            Origin origin = context.getMetaData().getOrigin("extension." + extension);
            switch (origin)
            {
                case NotSet:
                {
                    //no mime-type set for the extension yet
                    context.getMimeTypes().addMimeMapping(extension, mimeType);
                    context.getMetaData().setOrigin("extension." + extension, descriptor);
                    break;
                }
                case WebXml:
                case WebDefaults:
                case WebOverride:
                {
                    //a mime-type was set for the extension in a web xml, only allow web-default/web-override to change
                    if (!(descriptor instanceof FragmentDescriptor))
                    {
                        context.getMimeTypes().addMimeMapping(extension, mimeType);
                        context.getMetaData().setOrigin("extension." + extension, descriptor);
                    }
                    break;
                }
                case WebFragment:
                {
                    //a web-fragment set the value, all web-fragments must have the same value
                    if (!context.getMimeTypes().getMimeByExtension("." + extension).equals(mimeType))
                        throw new IllegalStateException("Conflicting mime-type " + mimeType + " for extension " + extension + " in " + descriptor.getResource());
                    break;
                }
                default:
                    unknownOrigin(origin);
            }
        }
    }

    public void visitWelcomeFileList(WebAppContext context, Descriptor descriptor, XmlParser.Node node)
    {
        Origin origin = context.getMetaData().getOrigin("welcome-file-list");
        switch (origin)
        {
            case NotSet:
            {
                context.getMetaData().setOrigin("welcome-file-list", descriptor);
                addWelcomeFiles(context, node, descriptor);
                break;
            }
            case WebXml:
            {
                //web.xml set the welcome-file-list, all other descriptors then just merge in
                addWelcomeFiles(context, node, descriptor);
                break;
            }
            case WebDefaults:
            {
                //if web-defaults set the welcome-file-list first and
                //we're processing web.xml then reset the welcome-file-list
                if (!(descriptor instanceof DefaultsDescriptor) && !(descriptor instanceof OverrideDescriptor) && !(descriptor instanceof FragmentDescriptor))
                {
                    context.setWelcomeFiles(new String[0]);
                }
                addWelcomeFiles(context, node, descriptor);
                break;
            }
            case WebOverride:
            {
                //web-override set the list, all other descriptors just merge in
                addWelcomeFiles(context, node, descriptor);
                break;
            }
            case WebFragment:
            {
                //A web-fragment first set the welcome-file-list. Other descriptors just add.
                addWelcomeFiles(context, node, descriptor);
                break;
            }
            default:
                unknownOrigin(origin);
        }
    }

    public void visitLocaleEncodingList(WebAppContext context, Descriptor descriptor, XmlParser.Node node)
    {
        Iterator<XmlParser.Node> iter = node.iterator("locale-encoding-mapping");
        while (iter.hasNext())
        {
            XmlParser.Node mapping = iter.next();
            String locale = mapping.getString("locale", false, true);
            String encoding = mapping.getString("encoding", false, true);

            if (encoding != null)
            {
                Origin origin = context.getMetaData().getOrigin("locale-encoding." + locale);
                switch (origin)
                {
                    case NotSet:
                    {
                        //no mapping for the locale yet, so set it
                        context.addLocaleEncoding(locale, encoding);
                        context.getMetaData().setOrigin("locale-encoding." + locale, descriptor);
                        break;
                    }
                    case WebXml:
                    case WebDefaults:
                    case WebOverride:
                    {
                        //a value was set in a web descriptor, only allow another web descriptor to change it (web-default/web-override)
                        if (!(descriptor instanceof FragmentDescriptor))
                        {
                            context.addLocaleEncoding(locale, encoding);
                            context.getMetaData().setOrigin("locale-encoding." + locale, descriptor);
                        }
                        break;
                    }
                    case WebFragment:
                    {
                        //a value was set by a web-fragment, all fragments must have the same value
                        if (!encoding.equals(context.getLocaleEncoding(locale)))
                            throw new IllegalStateException("Conflicting loacle-encoding mapping for locale " + locale + " in " + descriptor.getResource());
                        break;
                    }
                    default:
                        unknownOrigin(origin);
                }
            }
        }
    }

    public void visitErrorPage(WebAppContext context, Descriptor descriptor, XmlParser.Node node)
    {
        String error = node.getString("error-code", false, true);
        int code = 0;
        if (error == null || error.length() == 0)
        {
            error = node.getString("exception-type", false, true);
            if (error == null || error.length() == 0)
                error = ErrorPageErrorHandler.GLOBAL_ERROR_PAGE;
        }
        else
            code = Integer.parseInt(error);

        String location = node.getString("location", false, true);
        if (!location.startsWith("/"))
            throw new IllegalStateException("Missing leading '/' for location: " + location);
        //TODO is the ErrorProcessor always going to be an ErrorPageErrorHandler?
        ErrorPageErrorHandler handler = (ErrorPageErrorHandler)context.getErrorProcessor();
        String originName = "error." + error;
        Origin origin = context.getMetaData().getOrigin(originName);
        switch (origin)
        {
            case NotSet:
            {
                //no error page setup for this code or exception yet
                if (code > 0)
                    handler.addErrorPage(code, location);
                else
                    handler.addErrorPage(error, location);
                context.getMetaData().setOrigin("error." + error, descriptor);
                break;
            }
            case WebXml:
            case WebDefaults:
            case WebOverride:
            {
                //an error page setup was set in web.xml/webdefault.xml/web-override.xml, only allow other web xml descriptors to override it
                if (!(descriptor instanceof FragmentDescriptor))
                {
                    //if set twice in the same descriptor, its an error
                    Descriptor originDescriptor = context.getMetaData().getOriginDescriptor(originName);
                    if (descriptor == originDescriptor)
                        throw new IllegalStateException("Duplicate error-page " + error + " at " + location);

                    if (code > 0)
                        handler.addErrorPage(code, location);
                    else
                        handler.addErrorPage(error, location);
                    context.getMetaData().setOrigin("error." + error, descriptor);
                }
                break;
            }
            case WebFragment:
            {
                //another web fragment set the same error code or exception, if its different its an error
                if (!handler.getErrorPages().get(error).equals(location))
                    throw new IllegalStateException("Conflicting error-code or exception-type " + error + " in " + descriptor.getResource());
                break;
            }
            default:
                unknownOrigin(origin);
        }
    }

    public void addWelcomeFiles(WebAppContext context, XmlParser.Node node, Descriptor descriptor)
    {
        Iterator<XmlParser.Node> iter = node.iterator("welcome-file");
        while (iter.hasNext())
        {
            XmlParser.Node indexNode = (XmlParser.Node)iter.next();
            String welcome = indexNode.toString(false, true);
            context.getMetaData().setOrigin("welcome-file." + welcome, descriptor);
            //Servlet Spec 3.0 p. 74 welcome files are additive
            if (welcome != null && welcome.trim().length() > 0)
                context.setWelcomeFiles((String[])ArrayUtil.addToArray(context.getWelcomeFiles(), welcome, String.class));
        }
    }

    public ServletMapping addServletMapping(String servletName, XmlParser.Node node, WebAppContext context, Descriptor descriptor)
    {
        ServletMapping mapping = new ServletMapping(new Source(Source.Origin.DESCRIPTOR, descriptor.getResource().toString()));
        mapping.setServletName(servletName);
        mapping.setFromDefaultDescriptor(descriptor instanceof DefaultsDescriptor);
        context.getMetaData().setOrigin(servletName + ".servlet.mapping." + Long.toHexString(mapping.hashCode()), descriptor);
        
        List<String> paths = new ArrayList<String>();
        Iterator<XmlParser.Node> iter = node.iterator("url-pattern");
        while (iter.hasNext())
        {
            String p = iter.next().toString(false, true);
            p = ServletPathSpec.normalize(p);

            //check if there is already a mapping for this path
            ListIterator<ServletMapping> listItor = _servletMappings.listIterator();
            boolean found = false;
            while (listItor.hasNext() && !found)
            {
                ServletMapping sm = listItor.next();
                if (sm.getPathSpecs() != null)
                {
                    for (String ps : sm.getPathSpecs())
                    {
                        //The same path has been mapped multiple times, either to a different servlet or the same servlet.
                        //If its a different servlet, this is only valid to do if the old mapping was from a default descriptor.
                        if (p.equals(ps) && (sm.isFromDefaultDescriptor() || servletName.equals(sm.getServletName())))
                        {
                            if (sm.isFromDefaultDescriptor())
                            {
                                if (LOG.isDebugEnabled())
                                    LOG.debug("{} in mapping {} from defaults descriptor is overridden by {}", ps, sm, servletName);
                            }
                            else
                                LOG.warn("Duplicate mapping from {} to {}", p, servletName);

                            //remove ps from the path specs on the existing mapping
                            //if the mapping now has no pathspecs, remove it
                            String[] updatedPaths = ArrayUtil.removeFromArray(sm.getPathSpecs(), ps);

                            if (updatedPaths == null || updatedPaths.length == 0)
                            {
                                if (LOG.isDebugEnabled())
                                    LOG.debug("Removed empty mapping {}", sm);
                                listItor.remove();
                            }
                            else
                            {
                                sm.setPathSpecs(updatedPaths);
                                if (LOG.isDebugEnabled())
                                    LOG.debug("Removed path {} from mapping {}", p, sm);
                            }
                            found = true;
                            break;
                        }
                    }
                }
            }

            paths.add(p);
            context.getMetaData().setOrigin(servletName + ".servlet.mapping.url" + p, descriptor);
        }

        mapping.setPathSpecs((String[])paths.toArray(new String[paths.size()]));
        if (LOG.isDebugEnabled())
            LOG.debug("Added mapping {} ", mapping);
        _servletMappings.add(mapping);
        return mapping;
    }

    public void addFilterMapping(String filterName, XmlParser.Node node, WebAppContext context, Descriptor descriptor)
    {
        FilterMapping mapping = new FilterMapping();
        mapping.setFilterName(filterName);
        context.getMetaData().setOrigin(filterName + ".filter.mapping." + Long.toHexString(mapping.hashCode()), descriptor);
        List<String> paths = new ArrayList<String>();
        Iterator<XmlParser.Node> iter = node.iterator("url-pattern");
        while (iter.hasNext())
        {
            String p = iter.next().toString(false, true);
            p = ServletPathSpec.normalize(p);
            paths.add(p);
            context.getMetaData().setOrigin(filterName + ".filter.mapping.url" + p, descriptor);
        }
        mapping.setPathSpecs((String[])paths.toArray(new String[paths.size()]));

        List<String> names = new ArrayList<String>();
        iter = node.iterator("servlet-name");
        while (iter.hasNext())
        {
            String n = ((XmlParser.Node)iter.next()).toString(false, true);
            context.getMetaData().setOrigin(filterName + ".filter.mapping.servlet" + n, descriptor);
            names.add(n);
        }
        mapping.setServletNames((String[])names.toArray(new String[names.size()]));

        List<DispatcherType> dispatches = new ArrayList<DispatcherType>();
        iter = node.iterator("dispatcher");
        while (iter.hasNext())
        {
            String d = ((XmlParser.Node)iter.next()).toString(false, true);
            dispatches.add(FilterMapping.dispatch(d));
        }

        if (dispatches.size() > 0)
            mapping.setDispatcherTypes(EnumSet.copyOf(dispatches));

        _filterMappings.add(mapping);
    }

    public void visitTagLib(WebAppContext context, Descriptor descriptor, XmlParser.Node node)
    {
        //Additive across web.xml and web-fragment.xml
        String uri = node.getString("taglib-uri", false, true);
        String location = node.getString("taglib-location", false, true);

        context.setResourceAlias(uri, location);

        JspConfig config = (JspConfig)context.getServletContext().getJspConfigDescriptor();
        if (config == null)
        {
            config = new JspConfig();
            if (context.getServletContext() instanceof ServletContextHandler.ServletContextApi servletContextApi)
            {
                servletContextApi.setJspConfigDescriptor(config);
            }
            else
                throw new IllegalStateException("Cannot configure taglib for non ServletContextApi"); //TODO
        }

        TagLib tl = new TagLib();
        tl.setTaglibLocation(location);
        tl.setTaglibURI(uri);
        config.addTaglibDescriptor(tl);
    }

    public void visitJspConfig(WebAppContext context, Descriptor descriptor, XmlParser.Node node)
    {
        //Additive across web.xml and web-fragment.xml
        JspConfig config = (JspConfig)context.getServletContext().getJspConfigDescriptor();
        if (config == null)
        {
            config = new JspConfig();
            if (context.getServletContext() instanceof ServletContextHandler.ServletContextApi servletContextApi)
            {
                servletContextApi.setJspConfigDescriptor(config);
            }
            else
                throw new IllegalStateException("Cannot configure jspconfig for non ServletContextApi"); //TODO
        }

        for (int i = 0; i < node.size(); i++)
        {
            Object o = node.get(i);
            if (o instanceof XmlParser.Node && "taglib".equals(((XmlParser.Node)o).getTag()))
                visitTagLib(context, descriptor, (XmlParser.Node)o);
        }

        // Map URLs from jsp property groups to JSP servlet.
        // this is more JSP stupidness creeping into the servlet spec
        Iterator<XmlParser.Node> iter = node.iterator("jsp-property-group");
        List<String> paths = new ArrayList<String>();
        while (iter.hasNext())
        {

            JspPropertyGroup jpg = new JspPropertyGroup();
            config.addJspPropertyGroup(jpg);
            XmlParser.Node group = iter.next();
            //url-patterns
            Iterator<XmlParser.Node> iter2 = group.iterator("url-pattern");
            while (iter2.hasNext())
            {
                String url = iter2.next().toString(false, true);
                url = ServletPathSpec.normalize(url);
                paths.add(url);
                jpg.addUrlPattern(url);
            }

            jpg.setElIgnored(group.getString("el-ignored", false, true));
            jpg.setPageEncoding(group.getString("page-encoding", false, true));
            jpg.setScriptingInvalid(group.getString("scripting-invalid", false, true));
            jpg.setIsXml(group.getString("is-xml", false, true));
            jpg.setDeferredSyntaxAllowedAsLiteral(group.getString("deferred-syntax-allowed-as-literal", false, true));
            jpg.setTrimDirectiveWhitespaces(group.getString("trim-directive-whitespaces", false, true));
            jpg.setDefaultContentType(group.getString("default-content-type", false, true));
            jpg.setBuffer(group.getString("buffer", false, true));
            jpg.setErrorOnUndeclaredNamespace(group.getString("error-on-undeclared-namespace", false, true));

            //preludes
            Iterator<XmlParser.Node> preludes = group.iterator("include-prelude");
            while (preludes.hasNext())
            {
                String prelude = preludes.next().toString(false, true);
                jpg.addIncludePrelude(prelude);
            }
            //codas
            Iterator<XmlParser.Node> codas = group.iterator("include-coda");
            while (codas.hasNext())
            {
                String coda = codas.next().toString(false, true);
                jpg.addIncludeCoda(coda);
            }

            if (LOG.isDebugEnabled())
                LOG.debug(config.toString());
        }

        //add mappings to the jsp servlet from the property-group mappings
        if (paths.size() > 0)
        {
            ServletMapping jspMapping = null;
            for (ServletMapping m : _servletMappings)
            {
                if (m.getServletName().equals("jsp"))
                {
                    jspMapping = m;
                    break;
                }
            }
            if (jspMapping != null)
            {
                if (jspMapping.getPathSpecs() == null)
                {
                    //no paths in jsp servlet mapping, we will add all of ours
                    if (LOG.isDebugEnabled())
                        LOG.debug("Adding all paths from jsp-config to jsp servlet mapping");
                    jspMapping.setPathSpecs(paths.toArray(new String[paths.size()]));
                }
                else
                {
                    //check if each of our paths is already present in existing mapping
                    ListIterator<String> piterator = paths.listIterator();
                    while (piterator.hasNext())
                    {
                        String p = piterator.next();
                        if (jspMapping.containsPathSpec(p))
                            piterator.remove();
                    }

                    //any remaining paths, add to the jspMapping
                    if (paths.size() > 0)
                    {
                        for (String p : jspMapping.getPathSpecs())
                        {
                            paths.add(p);
                        }
                        if (LOG.isDebugEnabled())
                            LOG.debug("Adding extra paths from jsp-config to jsp servlet mapping");
                        jspMapping.setPathSpecs((String[])paths.toArray(new String[paths.size()]));
                    }
                }
            }
            else
            {
                //no mapping for jsp yet, make one
                ServletMapping mapping = new ServletMapping(new Source(Source.Origin.DESCRIPTOR, descriptor.getResource().toString()));
                mapping.setServletName("jsp");
                mapping.setPathSpecs(paths.toArray(new String[paths.size()]));
                _servletMappings.add(mapping);
            }
        }
    }

    public void visitSecurityConstraint(WebAppContext context, Descriptor descriptor, XmlParser.Node node)
    {
        if (context.getSecurityHandler() == null)
        {
            LOG.warn("security-constraint declared but SecurityHandler==null");
            return;
        }

        Constraint scBase = new Constraint();

        //ServletSpec 3.0, p74 security-constraints, as minOccurs > 1, are additive
        //across fragments

        //TODO: need to remember origin of the constraints
        try
        {
            XmlParser.Node auths = node.get("auth-constraint");

            if (auths != null)
            {
                scBase.setAuthenticate(true);
                // auth-constraint
                Iterator<XmlParser.Node> iter = auths.iterator("role-name");
                List<String> roles = new ArrayList<String>();
                while (iter.hasNext())
                {
                    String role = iter.next().toString(false, true);
                    roles.add(role);
                }
                scBase.setRoles(roles.toArray(new String[roles.size()]));
            }

            XmlParser.Node data = node.get("user-data-constraint");
            if (data != null)
            {
                data = data.get("transport-guarantee");
                String guarantee = data.toString(false, true).toUpperCase(Locale.ENGLISH);
                if (guarantee == null || guarantee.length() == 0 || "NONE".equals(guarantee))
                    scBase.setDataConstraint(Constraint.DC_NONE);
                else if ("INTEGRAL".equals(guarantee))
                    scBase.setDataConstraint(Constraint.DC_INTEGRAL);
                else if ("CONFIDENTIAL".equals(guarantee))
                    scBase.setDataConstraint(Constraint.DC_CONFIDENTIAL);
                else
                {
                    LOG.warn("Unknown user-data-constraint: {}", guarantee);
                    scBase.setDataConstraint(Constraint.DC_CONFIDENTIAL);
                }
            }
            Iterator<XmlParser.Node> iter = node.iterator("web-resource-collection");
            while (iter.hasNext())
            {
                XmlParser.Node collection = iter.next();
                String name = collection.getString("web-resource-name", false, true);
                Constraint sc = (Constraint)scBase.clone();
                sc.setName(name);

                Iterator<XmlParser.Node> iter2 = collection.iterator("url-pattern");
                while (iter2.hasNext())
                {
                    String url = iter2.next().toString(false, true);
                    url = ServletPathSpec.normalize(url);
                    //remember origin so we can process ServletRegistration.Dynamic.setServletSecurityElement() correctly
                    context.getMetaData().setOrigin("constraint.url." + url, descriptor);

                    Iterator<XmlParser.Node> methods = collection.iterator("http-method");
                    Iterator<XmlParser.Node> ommissions = collection.iterator("http-method-omission");

                    if (methods.hasNext())
                    {
                        if (ommissions.hasNext())
                            throw new IllegalStateException("web-resource-collection cannot contain both http-method and http-method-omission");

                        //configure all the http-method elements for each url
                        while (methods.hasNext())
                        {
                            String method = ((XmlParser.Node)methods.next()).toString(false, true);
                            ConstraintMapping mapping = new ConstraintMapping();
                            mapping.setMethod(method);
                            mapping.setPathSpec(url);
                            mapping.setConstraint(sc);
                            ((ConstraintAware)context.getSecurityHandler()).addConstraintMapping(mapping);
                        }
                    }
                    else if (ommissions.hasNext())
                    {
                        //configure all the http-method-omission elements for each url
                        // TODO use the array
                        while (ommissions.hasNext())
                        {
                            String method = ((XmlParser.Node)ommissions.next()).toString(false, true);
                            ConstraintMapping mapping = new ConstraintMapping();
                            mapping.setMethodOmissions(new String[]{method});
                            mapping.setPathSpec(url);
                            mapping.setConstraint(sc);
                            ((ConstraintAware)context.getSecurityHandler()).addConstraintMapping(mapping);
                        }
                    }
                    else
                    {
                        //No http-methods or http-method-omissions specified, the constraint applies to all
                        ConstraintMapping mapping = new ConstraintMapping();
                        mapping.setPathSpec(url);
                        mapping.setConstraint(sc);
                        ((ConstraintAware)context.getSecurityHandler()).addConstraintMapping(mapping);
                    }
                }
            }
        }
        catch (CloneNotSupportedException e)
        {
            LOG.warn("Unable to clone {}", scBase, e);
        }
    }

    public void visitLoginConfig(WebAppContext context, Descriptor descriptor, XmlParser.Node node) throws Exception
    {
        //ServletSpec 3.0 p74 says elements present 0/1 time if specified in web.xml take
        //precendece over any web-fragment. If not specified in web.xml, then if specified
        //in a web-fragment must be the same across all web-fragments.
        XmlParser.Node method = node.get("auth-method");
        if (method != null)
        {
            //handle auth-method merge
            Origin origin = context.getMetaData().getOrigin("auth-method");
            switch (origin)
            {
                case NotSet:
                {
                    //not already set, so set it now
                    context.getSecurityHandler().setAuthMethod(method.toString(false, true));
                    context.getMetaData().setOrigin("auth-method", descriptor);
                    break;
                }
                case WebXml:
                case WebDefaults:
                case WebOverride:
                {
                    //if it was already set by a web xml descriptor and we're parsing another web xml descriptor, then override it
                    if (!(descriptor instanceof FragmentDescriptor))
                    {
                        context.getSecurityHandler().setAuthMethod(method.toString(false, true));
                        context.getMetaData().setOrigin("auth-method", descriptor);
                    }
                    break;
                }
                case WebFragment:
                {
                    //it was already set by another fragment, if we're parsing a fragment, the values must match
                    if (!context.getSecurityHandler().getAuthMethod().equals(method.toString(false, true)))
                        throw new IllegalStateException("Conflicting auth-method value in " + descriptor.getResource());
                    break;
                }
                default:
                    unknownOrigin(origin);
            }

            //handle realm-name merge
            XmlParser.Node name = node.get("realm-name");
            String nameStr = (name == null ? "default" : name.toString(false, true));
            Origin originRealmName = context.getMetaData().getOrigin("realm-name");
            switch (originRealmName)
            {
                case NotSet:
                {
                    //no descriptor has set the realm-name yet, so set it
                    context.getSecurityHandler().setRealmName(nameStr);
                    context.getMetaData().setOrigin("realm-name", descriptor);
                    break;
                }
                case WebXml:
                case WebDefaults:
                case WebOverride:
                {
                    //set by a web xml file (web.xml/web-default.xm/web-override.xml), only allow it to be changed by another web xml file
                    if (!(descriptor instanceof FragmentDescriptor))
                    {
                        context.getSecurityHandler().setRealmName(nameStr);
                        context.getMetaData().setOrigin("realm-name", descriptor);
                    }
                    break;
                }
                case WebFragment:
                {
                    //a fragment set it, and we must be parsing another fragment, so the values must match
                    if (!context.getSecurityHandler().getRealmName().equals(nameStr))
                        throw new IllegalStateException("Conflicting realm-name value in " + descriptor.getResource());
                    break;
                }
                default:
                    unknownOrigin(originRealmName);
            }

            if (Constraint.__FORM_AUTH.equalsIgnoreCase(context.getSecurityHandler().getAuthMethod()))
            {
                XmlParser.Node formConfig = node.get("form-login-config");
                if (formConfig != null)
                {
                    String loginPageName = null;
                    XmlParser.Node loginPage = formConfig.get("form-login-page");
                    if (loginPage != null)
                        loginPageName = loginPage.toString(false, true);
                    String errorPageName = null;
                    XmlParser.Node errorPage = formConfig.get("form-error-page");
                    if (errorPage != null)
                        errorPageName = errorPage.toString(false, true);

                    //handle form-login-page
                    Origin originFormLoginPage = context.getMetaData().getOrigin("form-login-page");
                    switch (originFormLoginPage)
                    {
                        case NotSet:
                        {
                            //Never been set before, so accept it
                            context.getSecurityHandler().setInitParameter(FormAuthenticator.__FORM_LOGIN_PAGE, loginPageName);
                            context.getMetaData().setOrigin("form-login-page", descriptor);
                            break;
                        }
                        case WebXml:
                        case WebDefaults:
                        case WebOverride:
                        {
                            //a web xml descriptor previously set it, only allow another one to change it (web.xml/web-default.xml/web-override.xml)
                            if (!(descriptor instanceof FragmentDescriptor))
                            {
                                context.getSecurityHandler().setInitParameter(FormAuthenticator.__FORM_LOGIN_PAGE, loginPageName);
                                context.getMetaData().setOrigin("form-login-page", descriptor);
                            }
                            break;
                        }
                        case WebFragment:
                        {
                            //a web-fragment previously set it. We must be parsing yet another web-fragment, so the values must agree
                            if (!context.getSecurityHandler().getInitParameter(FormAuthenticator.__FORM_LOGIN_PAGE).equals(loginPageName))
                                throw new IllegalStateException("Conflicting form-login-page value in " + descriptor.getResource());
                            break;
                        }
                        default:
                            unknownOrigin(originFormLoginPage);
                    }

                    //handle form-error-page
                    Origin originFormErrorPage = context.getMetaData().getOrigin("form-error-page");
                    switch (originFormErrorPage)
                    {
                        case NotSet:
                        {
                            //Never been set before, so accept it
                            context.getSecurityHandler().setInitParameter(FormAuthenticator.__FORM_ERROR_PAGE, errorPageName);
                            context.getMetaData().setOrigin("form-error-page", descriptor);
                            break;
                        }
                        case WebXml:
                        case WebDefaults:
                        case WebOverride:
                        {
                            //a web xml descriptor previously set it, only allow another one to change it (web.xml/web-default.xml/web-override.xml)
                            if (!(descriptor instanceof FragmentDescriptor))
                            {
                                context.getSecurityHandler().setInitParameter(FormAuthenticator.__FORM_ERROR_PAGE, errorPageName);
                                context.getMetaData().setOrigin("form-error-page", descriptor);
                            }
                            break;
                        }
                        case WebFragment:
                        {
                            //a web-fragment previously set it. We must be parsing yet another web-fragment, so the values must agree
                            if (!context.getSecurityHandler().getInitParameter(FormAuthenticator.__FORM_ERROR_PAGE).equals(errorPageName))
                                throw new IllegalStateException("Conflicting form-error-page value in " + descriptor.getResource());
                            break;
                        }
                        default:
                            unknownOrigin(originFormErrorPage);
                    }
                }
                else
                {
                    throw new IllegalStateException("!form-login-config");
                }
            }
        }
    }

    public void visitSecurityRole(WebAppContext context, Descriptor descriptor, XmlParser.Node node)
    {
        if (context.getSecurityHandler() == null)
        {
            LOG.warn("security-role declared but SecurityHandler==null");
            return;
        }
        //ServletSpec 3.0, p74 elements with multiplicity >1 are additive when merged
        XmlParser.Node roleNode = node.get("role-name");
        String role = roleNode.toString(false, true);
        ((ConstraintAware)context.getSecurityHandler()).addRole(role);
        context.getMetaData().setOrigin("security-role." + role, descriptor);
    }

    public void visitFilter(WebAppContext context, Descriptor descriptor, XmlParser.Node node)
    {
        String name = node.getString("filter-name", false, true);
        FilterHolder holder = _filterHolderMap.get(name);
        if (holder == null)
        {
            holder = context.getServletHandler().newFilterHolder(new Source(Source.Origin.DESCRIPTOR, descriptor.getResource().toString()));
            holder.setName(name);
            _filterHolderMap.put(name, holder);
            _filterHolders.add(holder);
        }

        String filterClass = node.getString("filter-class", false, true);
        if (filterClass != null)
        {
            ((WebDescriptor)descriptor).addClassName(filterClass);

            Origin origin = context.getMetaData().getOrigin(name + ".filter.filter-class");
            switch (origin)
            {
                case NotSet:
                {
                    //no class set yet
                    holder.setClassName(filterClass);
                    context.getMetaData().setOrigin(name + ".filter.filter-class", descriptor);
                    break;
                }
                case WebXml:
                case WebDefaults:
                case WebOverride:
                {
                    //filter class was set in web.xml, only allow other web xml descriptors (override/default) to change it
                    if (!(descriptor instanceof FragmentDescriptor))
                    {
                        holder.setClassName(filterClass);
                        context.getMetaData().setOrigin(name + ".filter.filter-class", descriptor);
                    }
                    break;
                }
                case WebFragment:
                {
                    //the filter class was set up by a web fragment, all fragments must be the same
                    if (!holder.getClassName().equals(filterClass))
                        throw new IllegalStateException("Conflicting filter-class for filter " + name + " in " + descriptor.getResource());
                    break;
                }
                default:
                    unknownOrigin(origin);
            }
        }

        Iterator<XmlParser.Node> iter = node.iterator("init-param");
        while (iter.hasNext())
        {
            XmlParser.Node paramNode = iter.next();
            String pname = paramNode.getString("param-name", false, true);
            String pvalue = paramNode.getString("param-value", false, true);

            Origin origin = context.getMetaData().getOrigin(name + ".filter.init-param." + pname);
            switch (origin)
            {
                case NotSet:
                {
                    //init-param not already set, so set it
                    holder.setInitParameter(pname, pvalue);
                    context.getMetaData().setOrigin(name + ".filter.init-param." + pname, descriptor);
                    break;
                }
                case WebXml:
                case WebDefaults:
                case WebOverride:
                {
                    //previously set by a web xml descriptor, if we're parsing another web xml descriptor allow override
                    //otherwise just ignore it
                    if (!(descriptor instanceof FragmentDescriptor))
                    {
                        holder.setInitParameter(pname, pvalue);
                        context.getMetaData().setOrigin(name + ".filter.init-param." + pname, descriptor);
                    }
                    break;
                }
                case WebFragment:
                {
                    //previously set by a web-fragment, make sure that the value matches, otherwise its an error
                    if (!holder.getInitParameter(pname).equals(pvalue))
                        throw new IllegalStateException("Mismatching init-param " + pname + "=" + pvalue + " in " + descriptor.getResource());
                    break;
                }
                default:
                    unknownOrigin(origin);
            }
        }

        String async = node.getString("async-supported", false, true);
        if (async != null)
            holder.setAsyncSupported(async.length() == 0 || Boolean.parseBoolean(async));
        if (async != null)
        {
            boolean val = async.length() == 0 || Boolean.parseBoolean(async);
            Origin origin = context.getMetaData().getOrigin(name + ".filter.async-supported");
            switch (origin)
            {
                case NotSet:
                {
                    //set it
                    holder.setAsyncSupported(val);
                    context.getMetaData().setOrigin(name + ".filter.async-supported", descriptor);
                    break;
                }
                case WebXml:
                case WebDefaults:
                case WebOverride:
                {
                    //async-supported set by previous web xml descriptor, only allow override if we're parsing another web descriptor(web.xml/web-override.xml/web-default.xml)
                    if (!(descriptor instanceof FragmentDescriptor))
                    {
                        holder.setAsyncSupported(val);
                        context.getMetaData().setOrigin(name + ".filter.async-supported", descriptor);
                    }
                    break;
                }
                case WebFragment:
                {
                    //async-supported set by another fragment, this fragment's value must match
                    if (holder.isAsyncSupported() != val)
                        throw new IllegalStateException("Conflicting async-supported=" + async + " for filter " + name + " in " + descriptor.getResource());
                    break;
                }
                default:
                    unknownOrigin(origin);
            }
        }
    }

    public void visitFilterMapping(WebAppContext context, Descriptor descriptor, XmlParser.Node node)
    {
        //Servlet Spec 3.0, p74
        //filter-mappings are always additive, whether from web xml descriptors (web.xml/web-default.xml/web-override.xml) or web-fragments.
        //Maintenance update 3.0a to spec:
        //  Updated 8.2.3.g.v to say <servlet-mapping> elements are additive across web-fragments.
        String filterName = node.getString("filter-name", false, true);
        Origin origin = context.getMetaData().getOrigin(filterName + ".filter.mappings");
        switch (origin)
        {
            case NotSet:
            {
                //no filtermappings for this filter yet defined
                context.getMetaData().setOrigin(filterName + ".filter.mappings", descriptor);
                addFilterMapping(filterName, node, context, descriptor);
                break;
            }
            case WebDefaults:
            case WebOverride:
            case WebXml:
            {
                //filter mappings defined in a web xml file. If we're processing a fragment, we ignore filter mappings.
                if (!(descriptor instanceof FragmentDescriptor))
                {
                    addFilterMapping(filterName, node, context, descriptor);
                }
                break;
            }
            case WebFragment:
            {
                //filter mappings first defined in a web-fragment, allow other fragments to add
                addFilterMapping(filterName, node, context, descriptor);
                break;
            }
            default:
                unknownOrigin(origin);
        }
    }

    public void visitListener(WebAppContext context, Descriptor descriptor, XmlParser.Node node)
    {
        String className = node.getString("listener-class", false, true);
        try
        {
            if (className != null && className.length() > 0)
            {
                //Servlet Spec 3.0 p 74
                //Duplicate listener declarations don't result in duplicate listener instances
                for (ListenerHolder holder : context.getServletHandler().getListeners())
                {
                    if (holder.getClassName().equals(className))
                        return;
                }

                ((WebDescriptor)descriptor).addClassName(className);

                ListenerHolder h = context.getServletHandler().newListenerHolder(new Source(Source.Origin.DESCRIPTOR, descriptor.getResource().toString()));
                h.setClassName(className);
                context.getServletHandler().addListener(h);
                context.getMetaData().setOrigin(className + ".listener", descriptor);
            }
        }
        catch (Exception e)
        {
            LOG.warn("Could not instantiate listener {}", className, e);
            return;
        }
    }

    /**
     * Servlet spec 3.1. When present in web.xml, this means that http methods that are
     * not covered by security constraints should have access denied.
     * <p>
     * See section 13.8.4, pg 145
     *
     * @param context the of the processing
     * @param descriptor the descriptor
     * @param node the xml node
     */
    public void visitDenyUncoveredHttpMethods(WebAppContext context, Descriptor descriptor, XmlParser.Node node)
    {
        if (context.getSecurityHandler() == null)
        {
            LOG.warn("deny-uncovered-http-methods declared but SecurityHandler==null");
            return;
        }

        ((ConstraintAware)context.getSecurityHandler()).setDenyUncoveredHttpMethods(true);
    }

    /**
     * When specified, this element provides a default context path
     * of the web application. The default context path starts
     * with a / character. If it is not rooted at the root of the
     * server's name space, the path does not end with a / character.
     *
     * @param context the of the processing
     * @param descriptor the descriptor
     * @param node the xml node
     * @since Servlet 4.0
     */
    public void visitDefaultContextPath(WebAppContext context, Descriptor descriptor, XmlParser.Node node)
    {
        if (!(descriptor instanceof FragmentDescriptor))
        {
            String path = node.toString(false, true);
            context.setAttribute("default-context-path", path);
            if (context.isContextPathDefault())
            {
                context.setDefaultContextPath(path);
                context.getMetaData().setOrigin("default-context-path", descriptor);
            }
        }
    }

    /**
     * When specified, this element provides a default request
     * encoding of the web application.
     *
     * @param context the of the processing
     * @param descriptor the descriptor
     * @param node the xml node
     * @since Servlet 4.0
     */
    public void visitRequestCharacterEncoding(WebAppContext context, Descriptor descriptor, XmlParser.Node node)
    {
        //As per spec, this element can only appear in web.xml, never in a fragment. Jetty will
        //allow it to be specified in webdefault.xml, web.xml, and web-override.xml.
        if (!(descriptor instanceof FragmentDescriptor))
        {
            String encoding = node.toString(false, true);
            context.setAttribute("request-character-encoding", encoding);
            context.setDefaultRequestCharacterEncoding(encoding);
            context.getMetaData().setOrigin("request-character-encoding", descriptor);
        }
    }

    /**
     * When specified, this element provides a default response
     * encoding of the web application.
     *
     * @param context the of the processing
     * @param descriptor the descriptor
     * @param node the xml node
     * @since Servlet 4.0
     */
    public void visitResponseCharacterEncoding(WebAppContext context, Descriptor descriptor, XmlParser.Node node)
    {
        //As per spec, this element can only appear in web.xml, never in a fragment. Jetty will
        //allow it to be specified in webdefault.xml, web.xml, and web-override.xml.
        if (!(descriptor instanceof FragmentDescriptor))
        {
            String encoding = node.toString(false, true);
            context.setAttribute("response-character-encoding", encoding);
            context.setDefaultResponseCharacterEncoding(encoding);
            context.getMetaData().setOrigin("response-character-encoding", descriptor);
        }
    }

    private void unknownOrigin(Origin origin)
    {
        LOG.warn("Unknown descriptor origin {}", origin, new Throwable()); // TODO throw ISE?
    }
}<|MERGE_RESOLUTION|>--- conflicted
+++ resolved
@@ -741,12 +741,8 @@
                     case WebFragment:
                     {
                         //a web-fragment set the value, all web-fragments must have the same value
-<<<<<<< HEAD
+                        //TODO: evaluate that is can never be null?!
                         if (!name.equals(context.getSessionHandler().getSessionCookie()))
-=======
-                        //TODO: evaluate that is can never be null?!
-                        if (!name.equals(context.getSessionHandler().getSessionCookieConfig().getName()))
->>>>>>> dc4d020e
                             throw new IllegalStateException("Conflicting cookie-config name " + name + " in " + descriptor.getResource());
                         break;
                     }
