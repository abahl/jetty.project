--- conflicted
+++ resolved
@@ -1,83 +1,3 @@
-<<<<<<< HEAD
-//
-//  ========================================================================
-//  Copyright (c) 1995-2017 Mort Bay Consulting Pty. Ltd.
-//  ------------------------------------------------------------------------
-//  All rights reserved. This program and the accompanying materials
-//  are made available under the terms of the Eclipse Public License v1.0
-//  and Apache License v2.0 which accompanies this distribution.
-//
-//      The Eclipse Public License is available at
-//      http://www.eclipse.org/legal/epl-v10.html
-//
-//      The Apache License v2.0 is available at
-//      http://www.opensource.org/licenses/apache2.0.php
-//
-//  You may elect to redistribute this code under either of these licenses.
-//  ========================================================================
-//
-
-package org.eclipse.jetty.maven.plugin;
-
-import org.apache.maven.plugin.MojoExecutionException;
-import org.apache.maven.plugin.MojoFailureException;
-
-/**
- * <p>
- * This goal is used to run Jetty with a pre-assembled war.
- * </p>
- * <p>
- * It accepts exactly the same options as the <a href="run-war-mojo.html">run-war</a> goal. 
- * However, it doesn't assume that the current artifact is a
- * webapp and doesn't try to assemble it into a war before its execution. 
- * So using it makes sense only when used in conjunction with the 
- * <a href="run-war-mojo.html#webApp">war</a> configuration parameter pointing to a pre-built WAR.
- * </p>
- * <p>
- * This goal is useful e.g. for launching a web app in Jetty as a target for unit-tested 
- * HTTP client components.
- * </p>
- * 
- * @goal deploy-war
- * @requiresDependencyResolution runtime
- * @execute phase="validate"
- * @description Deploy a pre-assembled war
- * 
- */
-public class JettyDeployWar extends JettyRunWarMojo
-{
-
-    
-    /**
-     * If true, the plugin should continue and not block. Otherwise the
-     * plugin will block further execution and you will need to use
-     * cntrl-c to stop it.
-     * 
-     * 
-     * @parameter  default-value="true"
-     */
-    protected boolean daemon = true;
-    
-    
-    @Override
-    public void execute() throws MojoExecutionException, MojoFailureException
-    {
-        nonblocking = daemon; 
-        super.execute();
-    }
-    
-
-
-    @Override
-    public void finishConfigurationBeforeStart() throws Exception
-    {
-        super.finishConfigurationBeforeStart();
-        //only stop the server at shutdown if we are blocking
-        server.setStopAtShutdown(!nonblocking); 
-    }
-
-}
-=======
 //
 //  ========================================================================
 //  Copyright (c) 1995-2017 Mort Bay Consulting Pty. Ltd.
@@ -155,5 +75,4 @@
         server.setStopAtShutdown(!nonBlocking );
     }
 
-}
->>>>>>> 60335bf8
+}