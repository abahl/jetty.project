--- conflicted
+++ resolved
@@ -20,6 +20,7 @@
 
 import java.io.BufferedWriter;
 import java.io.File;
+import java.io.FileInputStream;
 import java.io.InputStream;
 import java.nio.file.Files;
 import java.util.ArrayList;
@@ -149,13 +150,8 @@
     }
 
     /**
-<<<<<<< HEAD
      * Configure a webapp from properties.
      * 
-=======
-     * Configure a webapp from a properties file
-     *
->>>>>>> f8b029c4
      * @param webApp the webapp to configure
      * @param webAppProperties properties that describe the configuration of the webapp
      * @param server the jetty Server instance
@@ -163,31 +159,11 @@
      * 
      * @throws Exception
      */
-<<<<<<< HEAD
     public static void fromProperties (JettyWebAppContext webApp, Properties webAppProperties, Server server, Map<String,String> jettyProperties)
-    throws Exception
+        throws Exception
     {
         if (webApp == null)
             throw new IllegalArgumentException("No webapp");
-        
-=======
-    public static void fromProperties(JettyWebAppContext webApp, File propsFile, Server server, Map<String, String> jettyProperties)
-        throws Exception
-    {
-        if (webApp == null)
-            throw new IllegalArgumentException("No webapp");
-        if (propsFile == null)
-            throw new IllegalArgumentException("No properties file");
-
-        if (!propsFile.exists())
-            throw new IllegalArgumentException(propsFile.getCanonicalPath() + " does not exist");
-
-        Properties props = new Properties();
-        try (InputStream in = Files.newInputStream(propsFile.toPath()))
-        {
-            props.load(in);
-        }
->>>>>>> f8b029c4
 
         String str = webAppProperties.getProperty("context.path");
         if (!StringUtil.isBlank(str))
@@ -206,13 +182,8 @@
         }
 
         // - the tmp directory
-<<<<<<< HEAD
         str = webAppProperties.getProperty("tmp.dir");
-        if (!StringUtil.isBlank(str))    
-=======
-        str = props.getProperty("tmp.dir");
-        if (!StringUtil.isBlank(str))
->>>>>>> f8b029c4
+        if (!StringUtil.isBlank(str))
             webApp.setTempDirectory(new File(str.trim()));
 
         str = webAppProperties.getProperty("tmp.dir.persist");
@@ -234,13 +205,8 @@
         {
             webApp.setClasses(new File(str));
         }
-<<<<<<< HEAD
-        
+
         str = webAppProperties.getProperty("testClasses.dir");
-=======
-
-        str = props.getProperty("testClasses.dir");
->>>>>>> f8b029c4
         if (!StringUtil.isBlank(str))
         {
             webApp.setTestClasses(new File(str));
