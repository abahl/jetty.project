--- conflicted
+++ resolved
@@ -37,12 +37,9 @@
     <module>test-cdi-common-webapp</module>
     <module>test-weld-cdi-webapp</module>
     <module>test-owb-cdi-webapp</module>
-<<<<<<< HEAD
     <module>test-websocket-webapp</module>
     <module>test-bad-websocket-webapp</module>
-=======
     <module>test-websocket-client-webapp</module>
     <module>test-websocket-client-provided-webapp</module>
->>>>>>> 12f3c450
   </modules>
 </project>