--- conflicted
+++ resolved
@@ -463,34 +463,7 @@
     @Override
     protected boolean onReadTimeout(Throwable timeout)
     {
-<<<<<<< HEAD
         notifyError(new SocketTimeoutException("Timeout on Read"));
-=======
-        IOState state = getIOState();
-        ConnectionState cstate = state.getConnectionState();
-        if (LOG.isDebugEnabled())
-            LOG.debug("{} Read Timeout - {}",policy.getBehavior(),cstate);
-
-        if (cstate == ConnectionState.CLOSED)
-        {
-            if (LOG.isDebugEnabled())
-                LOG.debug("onReadTimeout - Connection Already CLOSED");
-            // close already completed, extra timeouts not relevant
-            // allow underlying connection and endpoint to disconnect on its own
-            return true;
-        }
-
-        try
-        {
-            notifyError(timeout);
-        }
-        finally
-        {
-            // This is an Abnormal Close condition
-            session.close(StatusCode.SHUTDOWN,"Idle Timeout");
-        }
-
->>>>>>> 4c26ba79
         return false;
     }
 
