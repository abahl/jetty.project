//
//  ========================================================================
//  Copyright (c) 1995-2012 Mort Bay Consulting Pty. Ltd.
//  ------------------------------------------------------------------------
//  All rights reserved. This program and the accompanying materials
//  are made available under the terms of the Eclipse Public License v1.0
//  and Apache License v2.0 which accompanies this distribution.
//
//      The Eclipse Public License is available at
//      http://www.eclipse.org/legal/epl-v10.html
//
//      The Apache License v2.0 is available at
//      http://www.opensource.org/licenses/apache2.0.php
//
//  You may elect to redistribute this code under either of these licenses.
//  ========================================================================
//

package org.eclipse.jetty.websocket.client.internal.io;

<<<<<<< HEAD
import java.io.IOException;
import java.net.InetSocketAddress;
=======
import java.util.List;
>>>>>>> 80f5fa1a
import java.util.concurrent.Executor;
import java.util.concurrent.Future;

import javax.net.websocket.SendResult;

import org.eclipse.jetty.io.EndPoint;
import org.eclipse.jetty.websocket.api.extensions.Frame;
import org.eclipse.jetty.websocket.api.extensions.IncomingFrames;
import org.eclipse.jetty.websocket.client.WebSocketClientFactory;
import org.eclipse.jetty.websocket.client.internal.DefaultWebSocketClient;
import org.eclipse.jetty.websocket.client.masks.Masker;
<<<<<<< HEAD
import org.eclipse.jetty.websocket.common.WebSocketFrame;
import org.eclipse.jetty.websocket.common.io.AbstractWebSocketConnection;
=======
import org.eclipse.jetty.websocket.core.api.Extension;
import org.eclipse.jetty.websocket.core.io.AbstractWebSocketConnection;
import org.eclipse.jetty.websocket.core.io.IncomingFrames;
import org.eclipse.jetty.websocket.core.protocol.WebSocketFrame;
>>>>>>> 80f5fa1a

/**
 * Client side WebSocket physical connection.
 */
public class WebSocketClientConnection extends AbstractWebSocketConnection
{
    private final WebSocketClientFactory factory;
    private final DefaultWebSocketClient client;
    private final Masker masker;
    private boolean connected;

    public WebSocketClientConnection(EndPoint endp, Executor executor, DefaultWebSocketClient client)
    {
        super(endp,executor,client.getFactory().getScheduler(),client.getPolicy(),client.getFactory().getBufferPool());
        this.client = client;
        this.factory = client.getFactory();
        this.connected = false;
        this.masker = client.getMasker();
    }

    @Override
    public void configureFromExtensions(List<Extension> extensions)
    {
        /* do nothing */
    }

    public DefaultWebSocketClient getClient()
    {
        return client;
    }

    @Override
    public InetSocketAddress getLocalAddress()
    {
        return getEndPoint().getLocalAddress();
    }

    @Override
    public InetSocketAddress getRemoteAddress()
    {
        return getEndPoint().getRemoteAddress();
    }

    @Override
    public void onClose()
    {
        super.onClose();
        factory.sessionClosed(getSession());
    }

    @Override
    public void onOpen()
    {
        if (!connected)
        {
            factory.sessionOpened(getSession());
            connected = true;
        }
        super.onOpen();
    };

    @Override
    public Future<SendResult> outgoingFrame(Frame frame) throws IOException
    {
        if (frame instanceof WebSocketFrame)
        {
            masker.setMask((WebSocketFrame)frame);
        }
        return super.outgoingFrame(frame);
    }

    @Override
    public void setNextIncomingFrames(IncomingFrames incoming)
    {
        getParser().setIncomingFramesHandler(incoming);
    }

    @Override
    public void setIncoming(IncomingFrames incoming)
    {
        getParser().setIncomingFramesHandler(incoming);
    }
}<|MERGE_RESOLUTION|>--- conflicted
+++ resolved
@@ -18,12 +18,8 @@
 
 package org.eclipse.jetty.websocket.client.internal.io;
 
-<<<<<<< HEAD
 import java.io.IOException;
 import java.net.InetSocketAddress;
-=======
-import java.util.List;
->>>>>>> 80f5fa1a
 import java.util.concurrent.Executor;
 import java.util.concurrent.Future;
 
@@ -35,15 +31,8 @@
 import org.eclipse.jetty.websocket.client.WebSocketClientFactory;
 import org.eclipse.jetty.websocket.client.internal.DefaultWebSocketClient;
 import org.eclipse.jetty.websocket.client.masks.Masker;
-<<<<<<< HEAD
 import org.eclipse.jetty.websocket.common.WebSocketFrame;
 import org.eclipse.jetty.websocket.common.io.AbstractWebSocketConnection;
-=======
-import org.eclipse.jetty.websocket.core.api.Extension;
-import org.eclipse.jetty.websocket.core.io.AbstractWebSocketConnection;
-import org.eclipse.jetty.websocket.core.io.IncomingFrames;
-import org.eclipse.jetty.websocket.core.protocol.WebSocketFrame;
->>>>>>> 80f5fa1a
 
 /**
  * Client side WebSocket physical connection.
@@ -62,12 +51,6 @@
         this.factory = client.getFactory();
         this.connected = false;
         this.masker = client.getMasker();
-    }
-
-    @Override
-    public void configureFromExtensions(List<Extension> extensions)
-    {
-        /* do nothing */
     }
 
     public DefaultWebSocketClient getClient()
@@ -120,10 +103,4 @@
     {
         getParser().setIncomingFramesHandler(incoming);
     }
-
-    @Override
-    public void setIncoming(IncomingFrames incoming)
-    {
-        getParser().setIncomingFramesHandler(incoming);
-    }
 }