--- conflicted
+++ resolved
@@ -44,12 +44,9 @@
 
 public class HttpReceiverOverHTTP extends HttpReceiver implements HttpParser.ResponseHandler
 {
-<<<<<<< HEAD
     private static final Logger LOG = LoggerFactory.getLogger(HttpReceiverOverHTTP.class);
 
-=======
     private final LongAdder inMessages = new LongAdder();
->>>>>>> 0646e4d0
     private final HttpParser parser;
     private RetainableByteBuffer networkBuffer;
     private boolean shutdown;
