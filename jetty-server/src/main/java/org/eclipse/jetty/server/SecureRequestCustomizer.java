//
//  ========================================================================
//  Copyright (c) 1995-2016 Mort Bay Consulting Pty. Ltd.
//  ------------------------------------------------------------------------
//  All rights reserved. This program and the accompanying materials
//  are made available under the terms of the Eclipse Public License v1.0
//  and Apache License v2.0 which accompanies this distribution.
//
//      The Eclipse Public License is available at
//      http://www.eclipse.org/legal/epl-v10.html
//
//      The Apache License v2.0 is available at
//      http://www.opensource.org/licenses/apache2.0.php
//
//  You may elect to redistribute this code under either of these licenses.
//  ========================================================================
//

package org.eclipse.jetty.server;

import java.security.cert.X509Certificate;
import java.util.concurrent.TimeUnit;

import javax.net.ssl.SSLContext;
import javax.net.ssl.SSLEngine;
import javax.net.ssl.SSLSession;
import javax.servlet.ServletRequest;

import org.eclipse.jetty.http.BadMessageException;
import org.eclipse.jetty.http.HttpField;
import org.eclipse.jetty.http.HttpHeader;
import org.eclipse.jetty.http.HttpScheme;
import org.eclipse.jetty.http.PreEncodedHttpField;
import org.eclipse.jetty.io.ssl.SslConnection;
import org.eclipse.jetty.io.ssl.SslConnection.DecryptedEndPoint;
import org.eclipse.jetty.util.TypeUtil;
import org.eclipse.jetty.util.annotation.Name;
import org.eclipse.jetty.util.log.Log;
import org.eclipse.jetty.util.log.Logger;
import org.eclipse.jetty.util.ssl.SniX509ExtendedKeyManager;
import org.eclipse.jetty.util.ssl.SslContextFactory;
import org.eclipse.jetty.util.ssl.X509;

/**
 * <p>Customizer that extracts the attribute from an {@link SSLContext}
 * and sets them on the request with {@link ServletRequest#setAttribute(String, Object)}
 * according to Servlet Specification Requirements.</p>
 */
public class SecureRequestCustomizer implements HttpConfiguration.Customizer
{
    private static final Logger LOG = Log.getLogger(SecureRequestCustomizer.class);

    /**
     * The name of the SSLSession attribute that will contain any cached information.
     */
    public static final String CACHED_INFO_ATTR = CachedInfo.class.getName();

<<<<<<< HEAD
    private boolean _sniHostCheck;
    private long _stsMaxAge=-1;
    private boolean _stsIncludeSubDomains;
    private HttpField _stsField;

    public SecureRequestCustomizer()
    {
        this(true);
    }

    public SecureRequestCustomizer(@Name("sniHostCheck")boolean sniHostCheck)
    {
        this(sniHostCheck,-1,false);
    }
    
    /**
     * @param sniHostCheck True if the SNI Host name must match.
     * @param stsMaxAgeSeconds The max age in seconds for a Strict-Transport-Security response header. If set less than zero then no header is sent.
     * @param stsIncludeSubdomains If true, a include subdomain property is sent with any Strict-Transport-Security header
     */
    public SecureRequestCustomizer(
            @Name("sniHostCheck")boolean sniHostCheck,
            @Name("stsMaxAgeSeconds")long stsMaxAgeSeconds,
            @Name("stsIncludeSubdomains")boolean stsIncludeSubdomains)
    {
        _sniHostCheck=sniHostCheck;
        _stsMaxAge=stsMaxAgeSeconds;
        _stsIncludeSubDomains=stsIncludeSubdomains;
        formatSTS();
    }

    /**
     * @return True if the SNI Host name must match.
     */
    public boolean isSniHostCheck()
    {
        return _sniHostCheck;
    }

    /**
     * @param sniHostCheck  True if the SNI Host name must match. 
     */
    public void setSniHostCheck(boolean sniHostCheck)
    {
        _sniHostCheck = sniHostCheck;
    }

    /**
     * @return The max age in seconds for a Strict-Transport-Security response header. If set less than zero then no header is sent.
     */
    public long getStsMaxAge()
    {
        return _stsMaxAge;
    }

    /**
     * Set the Strict-Transport-Security max age.
     * @param stsMaxAgeSeconds The max age in seconds for a Strict-Transport-Security response header. If set less than zero then no header is sent.
     */
    public void setStsMaxAge(long stsMaxAgeSeconds)
    {
        _stsMaxAge = stsMaxAgeSeconds;
        formatSTS();
    }

    /**
     * Convenience method to call {@link #setStsMaxAge(long)}
     * @param period The period in units
     * @param units The {@link TimeUnit} of the period
     */
    public void setStsMaxAge(long period,TimeUnit units)
    {
        _stsMaxAge = units.toSeconds(period);
        formatSTS();
    }

    /**
     * @return true if a include subdomain property is sent with any Strict-Transport-Security header
     */
    public boolean isStsIncludeSubDomains()
    {
        return _stsIncludeSubDomains;
    }

    /**
     * @param stsIncludeSubDomains If true, a include subdomain property is sent with any Strict-Transport-Security header
     */
    public void setStsIncludeSubDomains(boolean stsIncludeSubDomains)
    {
        _stsIncludeSubDomains = stsIncludeSubDomains;
        formatSTS();
    }

    private void formatSTS()
    {
        if (_stsMaxAge<0)
            _stsField=null;
        else
            _stsField=new PreEncodedHttpField(HttpHeader.STRICT_TRANSPORT_SECURITY,String.format("max-age=%d%s",_stsMaxAge,_stsIncludeSubDomains?"; includeSubDomains":""));
    }
=======
    private String sslSessionAttribute = "org.eclipse.jetty.servlet.request.ssl_session";
>>>>>>> 195a02fd

    @Override
    public void customize(Connector connector, HttpConfiguration channelConfig, Request request)
    {
        if (request.getHttpChannel().getEndPoint() instanceof DecryptedEndPoint)
        {
            
            if (request.getHttpURI().getScheme()==null)
                request.setScheme(HttpScheme.HTTPS.asString());
            
            SslConnection.DecryptedEndPoint ssl_endp = (DecryptedEndPoint)request.getHttpChannel().getEndPoint();
            SslConnection sslConnection = ssl_endp.getSslConnection();
            SSLEngine sslEngine=sslConnection.getSSLEngine();
            customize(sslEngine,request);
        }

        if (HttpScheme.HTTPS.is(request.getScheme()))
            customizeSecure(request);
    }


    /**
     * Customizes the request attributes for general secure settings.
     * The default impl calls {@link Request#setSecure(boolean)} with true
     * and sets a response header if the Strict-Transport-Security options 
     * are set.
     * @param request the request being customized
     */
    protected void customizeSecure(Request request)
    {
        request.setSecure(true);
        
        if (_stsField!=null)
            request.getResponse().getHttpFields().add(_stsField);
    }
    
    
    /**
     * <p>
     * Customizes the request attributes to be set for SSL requests.
     * </p>
     * <p>
     * The requirements of the Servlet specs are:
     * </p>
     * <ul>
     * <li>an attribute named "javax.servlet.request.ssl_session_id" of type String (since Servlet Spec 3.0).</li>
     * <li>an attribute named "javax.servlet.request.cipher_suite" of type String.</li>
     * <li>an attribute named "javax.servlet.request.key_size" of type Integer.</li>
     * <li>an attribute named "javax.servlet.request.X509Certificate" of type java.security.cert.X509Certificate[]. This
     * is an array of objects of type X509Certificate, the order of this array is defined as being in ascending order of
     * trust. The first certificate in the chain is the one set by the client, the next is the one used to authenticate
     * the first, and so on.</li>
     * </ul>
     * 
     * @param sslEngine
     *            the sslEngine to be customized.
     * @param request
     *            HttpRequest to be customized.
     */
    protected void customize(SSLEngine sslEngine, Request request)
    {
        request.setScheme(HttpScheme.HTTPS.asString());
        SSLSession sslSession = sslEngine.getSession();

        if (_sniHostCheck)
        {
            String name = request.getServerName();
            X509 x509 = (X509)sslSession.getValue(SniX509ExtendedKeyManager.SNI_X509);

            if (x509!=null && !x509.matches(name))
            {
                LOG.warn("Host {} does not match SNI {}",name,x509);
                throw new BadMessageException(400,"Host does not match SNI");
            }

            if (LOG.isDebugEnabled())
                LOG.debug("Host {} matched SNI {}",name,x509);
        }

        try
        {
            String cipherSuite=sslSession.getCipherSuite();
            Integer keySize;
            X509Certificate[] certs;
            String idStr;

            CachedInfo cachedInfo=(CachedInfo)sslSession.getValue(CACHED_INFO_ATTR);
            if (cachedInfo!=null)
            {
                keySize=cachedInfo.getKeySize();
                certs=cachedInfo.getCerts();
                idStr=cachedInfo.getIdStr();
            }
            else
            {
                keySize=SslContextFactory.deduceKeyLength(cipherSuite);
                certs=SslContextFactory.getCertChain(sslSession);
                byte[] bytes = sslSession.getId();
                idStr = TypeUtil.toHexString(bytes);
                cachedInfo=new CachedInfo(keySize,certs,idStr);
                sslSession.putValue(CACHED_INFO_ATTR,cachedInfo);
            }

            if (certs!=null)
                request.setAttribute("javax.servlet.request.X509Certificate",certs);

            request.setAttribute("javax.servlet.request.cipher_suite",cipherSuite);
            request.setAttribute("javax.servlet.request.key_size",keySize);
            request.setAttribute("javax.servlet.request.ssl_session_id", idStr);
            request.setAttribute(getSslSessionAttribute(), sslSession);
        }
        catch (Exception e)
        {
            LOG.warn(Log.EXCEPTION,e);
        }
    }
    
    public void setSslSessionAttribute(String attribute)
    {
        this.sslSessionAttribute = attribute;
    }

    public String getSslSessionAttribute()
    {
        return sslSessionAttribute;
    }

    @Override
    public String toString()
    {
        return String.format("%s@%x",this.getClass().getSimpleName(),hashCode());
    }

    /**
     * Simple bundle of information that is cached in the SSLSession. Stores the
     * effective keySize and the client certificate chain.
     */
    private static class CachedInfo
    {
        private final X509Certificate[] _certs;
        private final Integer _keySize;
        private final String _idStr;

        CachedInfo(Integer keySize, X509Certificate[] certs,String idStr)
        {
            this._keySize=keySize;
            this._certs=certs;
            this._idStr=idStr;
        }

        X509Certificate[] getCerts()
        {
            return _certs;
        }

        Integer getKeySize()
        {
            return _keySize;
        }

        String getIdStr()
        {
            return _idStr;
        }
    }
}<|MERGE_RESOLUTION|>--- conflicted
+++ resolved
@@ -55,7 +55,8 @@
      */
     public static final String CACHED_INFO_ATTR = CachedInfo.class.getName();
 
-<<<<<<< HEAD
+    private String sslSessionAttribute = "org.eclipse.jetty.servlet.request.ssl_session";
+
     private boolean _sniHostCheck;
     private long _stsMaxAge=-1;
     private boolean _stsIncludeSubDomains;
@@ -156,9 +157,6 @@
         else
             _stsField=new PreEncodedHttpField(HttpHeader.STRICT_TRANSPORT_SECURITY,String.format("max-age=%d%s",_stsMaxAge,_stsIncludeSubDomains?"; includeSubDomains":""));
     }
-=======
-    private String sslSessionAttribute = "org.eclipse.jetty.servlet.request.ssl_session";
->>>>>>> 195a02fd
 
     @Override
     public void customize(Connector connector, HttpConfiguration channelConfig, Request request)
