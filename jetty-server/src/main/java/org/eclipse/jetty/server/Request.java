--- conflicted
+++ resolved
@@ -177,13 +177,9 @@
 
     private Buffer _timeStampBuffer;
     private HttpURI _uri;
-<<<<<<< HEAD
     
     private MultiPartInputStream _multiPartInputStream; //if the request is a multi-part mime
     
-=======
-
->>>>>>> 083c793b
     /* ------------------------------------------------------------ */
     public Request()
     {
@@ -392,13 +388,8 @@
     public String getAuthType()
     {
         if (_authentication instanceof Authentication.Deferred)
-<<<<<<< HEAD
             setAuthentication(((Authentication.Deferred)_authentication).authenticate(this));
         
-=======
-            _authentication = ((Authentication.Deferred)_authentication).authenticate(this);
-
->>>>>>> 083c793b
         if (_authentication instanceof Authentication.User)
             return ((Authentication.User)_authentication).getAuthMethod();
         return null;
@@ -621,14 +612,9 @@
      */
     public Enumeration getLocales()
     {
-<<<<<<< HEAD
-        Enumeration enm = _connection.getRequestFields().getValues(HttpHeaders.ACCEPT_LANGUAGE, HttpFields.__separators);
-        
-=======
 
         Enumeration enm = _connection.getRequestFields().getValues(HttpHeaders.ACCEPT_LANGUAGE,HttpFields.__separators);
 
->>>>>>> 083c793b
         // handle no locale
         if (enm == null || !enm.hasMoreElements())
             return Collections.enumeration(__defaultLocale);
@@ -1299,6 +1285,12 @@
     {
         return _handled;
     }
+
+    public boolean isAsyncStarted()
+    {
+       return _async.isAsyncStarted();
+    }
+
 
     /* ------------------------------------------------------------ */
     public boolean isAsyncSupported()
@@ -1434,12 +1426,8 @@
 
         if (_savedNewSessions != null)
             _savedNewSessions.clear();
-<<<<<<< HEAD
         _savedNewSessions=null;
         _multiPartInputStream = null;
-=======
-        _savedNewSessions = null;
->>>>>>> 083c793b
     }
 
     /* ------------------------------------------------------------ */
@@ -1939,7 +1927,6 @@
         return (_handled?"[":"(") + getMethod() + " " + _uri + (_handled?"]@":")@") + hashCode() + " " + super.toString();
     }
 
-<<<<<<< HEAD
     /* ------------------------------------------------------------ */
     public boolean authenticate(HttpServletResponse response) throws IOException, ServletException
     {
@@ -2005,8 +1992,6 @@
         _authentication=Authentication.UNAUTHENTICATED;
     }
     
-=======
->>>>>>> 083c793b
     /* ------------------------------------------------------------ */
     /**
      * Merge in a new query string. The query string is merged with the existing parameters and {@link #setParameters(MultiMap)} and
