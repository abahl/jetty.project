--- conflicted
+++ resolved
@@ -313,9 +313,9 @@
         return isStarted(); // TODO
     }
 
-    protected void invokeHandler(Request request, Response response) throws Exception
-    {
-        getHandler().handle(request, response);
+    protected void invokeHandler(Request request) throws Exception
+    {
+        getHandler().handle(request);
     }
 
     @Override
@@ -352,13 +352,7 @@
         if (scoped == null)
             return; // TODO 404? 500? Error dispatch ???
 
-<<<<<<< HEAD
-        // TODO make the lambda part of the scope request to save allocation?
-        _context.call(() -> invokeHandler(scoped, new ContextResponse(response)));
-        return true;
-=======
         _context.call(scoped);
->>>>>>> 679c7918
     }
 
     protected ContextRequest wrap(Request request, String pathInContext)
