--- conflicted
+++ resolved
@@ -275,13 +275,8 @@
             "Accept-Language: da, en-gb;q=0.8, en;q=0.7\r\n"+
             "Accept-Language: XX;q=0, en-au;q=0.9\r\n"+
             "\r\n";
-<<<<<<< HEAD
         String response = _connector.getResponse(request);
-        assertThat(response,Matchers.containsString(" 200 OK"));
-=======
-        String response = _connector.getResponses(request);
         assertThat(response, containsString(" 200 OK"));
->>>>>>> dff8fb6b
     }
 
 
@@ -753,13 +748,8 @@
             "Connection: close\r\n"+
             "\r\n"+
             content;
-<<<<<<< HEAD
         String response = _connector.getResponse(request);
-        assertThat(response,Matchers.containsString(" 200 OK"));
-=======
-        String response = _connector.getResponses(request);
         assertThat(response, containsString(" 200 OK"));
->>>>>>> dff8fb6b
     }
 
     @Test
@@ -782,13 +772,8 @@
             "Connection: close\r\n"+
             "\r\n"+
             content;
-<<<<<<< HEAD
         String response = _connector.getResponse(request);
-        assertThat(response,Matchers.containsString(" 200 OK"));
-=======
-        String response = _connector.getResponses(request);
         assertThat(response, containsString(" 200 OK"));
->>>>>>> dff8fb6b
     }
 
     @Test
@@ -813,13 +798,8 @@
             "Connection: close\r\n"+
             "\r\n"+
             content;
-<<<<<<< HEAD
         String response = _connector.getResponse(request);
-        assertThat(response,Matchers.containsString(" 200 OK"));
-=======
-        String response = _connector.getResponses(request);
         assertThat(response, containsString(" 200 OK"));
->>>>>>> dff8fb6b
     }
 
     @Test
@@ -846,13 +826,8 @@
             "Connection: close\r\n"+
             "\r\n"+
             content;
-<<<<<<< HEAD
         String response = _connector.getResponse(request);
-        assertThat(response,Matchers.containsString(" 200 OK"));
-=======
-        String response = _connector.getResponses(request);
         assertThat(response, containsString(" 200 OK"));
->>>>>>> dff8fb6b
     }
 
     @Test
@@ -879,13 +854,8 @@
             "Connection: close\r\n"+
             "\r\n"+
             content;
-<<<<<<< HEAD
         String response = _connector.getResponse(request);
-        assertThat(response,Matchers.containsString(" 200 OK"));
-=======
-        String response = _connector.getResponses(request);
         assertThat(response, containsString(" 200 OK"));
->>>>>>> dff8fb6b
     }
     
     
@@ -1220,16 +1190,9 @@
                     "\n",
                     200, TimeUnit.MILLISECONDS
                     );
-<<<<<<< HEAD
-        assertThat(response, Matchers.containsString("200"));
-        assertThat(response, Matchers.containsString("Connection: TE"));
-        assertThat(response, Matchers.containsString("Connection: Other"));
-        assertThat(response, Matchers.containsString("Hello World"));
-=======
         assertThat(response, containsString("200"));
-        assertThat(response, containsString("Connection: TE,Other"));
-        assertThat(response, containsString("Hello World"));
->>>>>>> dff8fb6b
+        assertThat(response, containsString("Connection: TE"));
+        assertThat(response, containsString("Connection: Other"));
 
         response=_connector.getResponse(
                     "GET / HTTP/1.1\n"+
@@ -1319,11 +1282,7 @@
         assertThat(response, Matchers.startsWith("HTTP/1.1 200 OK"));
         response = endp.getResponse();
         assertThat(response, Matchers.startsWith("HTTP/1.1 200 OK"));
-<<<<<<< HEAD
         
-=======
-        assertThat(response.substring(15), containsString("HTTP/1.1 200 OK"));
->>>>>>> dff8fb6b
         assertEquals(4,cookies.size());
         assertEquals("name", cookies.get(0).getName());
         assertEquals("value", cookies.get(0).getValue());
@@ -1351,10 +1310,6 @@
         assertThat(response, Matchers.startsWith("HTTP/1.1 200 OK"));
         response = endp.getResponse();
         assertThat(response, Matchers.startsWith("HTTP/1.1 200 OK"));
-<<<<<<< HEAD
-=======
-        assertThat(response.substring(15), containsString("HTTP/1.1 200 OK"));
->>>>>>> dff8fb6b
         assertEquals(4,cookies.size());
         assertEquals("name", cookies.get(0).getName());
         assertEquals("value", cookies.get(0).getValue());
@@ -1538,16 +1493,11 @@
                     buf;
 
             long start=System.currentTimeMillis();
-<<<<<<< HEAD
-            String response = _connector.getResponse(request);
-            assertThat(response,Matchers.containsString("IllegalStateException"));
-=======
-            String rawResponse = _connector.getResponses(request);
+            String rawResponse = _connector.getResponse(request);
             HttpTester.Response response = HttpTester.parseResponse(rawResponse);
             assertThat("Response.status", response.getStatus(), is(400));
             assertThat("Response body content", response.getContent(),containsString(BadMessageException.class.getName()));
             assertThat("Response body content", response.getContent(),containsString(IllegalStateException.class.getName()));
->>>>>>> dff8fb6b
             long now=System.currentTimeMillis();
             assertTrue((now-start)<5000);
         }
@@ -1587,16 +1537,11 @@
                     buf;
 
             long start=System.currentTimeMillis();
-<<<<<<< HEAD
-            String response = _connector.getResponse(request);
-            assertTrue(response.contains("IllegalStateException"));
-=======
-            String rawResponse = _connector.getResponses(request);
+            String rawResponse = _connector.getResponse(request);
             HttpTester.Response response = HttpTester.parseResponse(rawResponse);
             assertThat("Response.status", response.getStatus(), is(400));
             assertThat("Response body content", response.getContent(),containsString(BadMessageException.class.getName()));
             assertThat("Response body content", response.getContent(),containsString(IllegalStateException.class.getName()));
->>>>>>> dff8fb6b
             long now=System.currentTimeMillis();
             assertTrue((now-start)<5000);
         }
