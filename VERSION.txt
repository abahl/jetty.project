<<<<<<< HEAD
jetty-8.1.12-SNAPSHOT

jetty-8.1.11.v20130520 - 20 May 2013
=======
jetty-7.6.12-SNAPSHOT

jetty-7.6.11.v20130520 - 20 May 2013
>>>>>>> 16994cbd
 + 402844 STOP.PORT & STOP.KEY behaviour has changed
 + 403281 jetty.sh waits for started or failure before returning
 + 403513 jetty:run goal cannot be executed twice during the maven build
 + 403570 Asynchronous Request Logging
 + 404010 fix cast exception in mongodb session manager
 + 404128 Add Vary headers rather than set them
 + 404283 org.eclipse.jetty.util.Scanner.scanFile() dies with an NPE if
   listFiles() returns null
 + 404325 data constraint redirection does send default port
 + 404517 Close connection if request received after half close
 + 404789 Support IPv6 addresses in DoSFilter white list.
 + 404958 Fixed Resource.newSystemResource striped / handling
 + 405281 allow filemappedbuffers to not be used
 + 405537 NPE in rendering JSP using SPDY and wrapped ServletRequest
 + 406437 Digest Auth supports out of order nc
<<<<<<< HEAD
 + 406618 Jetty startup in OSGi Equinox fails when using option
   jetty.home.bundle=org.eclipse.jetty.osgi.boot
 + 406923 CR line termination
 + 407136 @PreDestroy called after Servlet.destroy()
 + 407173 java.lang.IllegalStateException: null when using JDBCSessionManager
 + 407931 Add toggle for failing on servlet availability
=======
 + 406923 CR line termination
 + 407136 @PreDestroy called after Servlet.destroy()
 + 407173 java.lang.IllegalStateException: null when using JDBCSessionManager
>>>>>>> 16994cbd
 + 407976 JDBCSessionIdManager potentially leaves server in bad state after
   startup
 + 408077 HashSessionManager leaves file handles open after being stopped
 + 408446 Multipart parsing issue with boundry and charset in ContentType
   header
<<<<<<< HEAD

jetty-8.1.10.v20130312 - 12 March 2013
 + 376273 Early EOF because of SSL Protocol Error on
   https://api-3t.paypal.com/nvp.
 + 381521 allow compress methods to be configured
 + 392129 fixed handling of timeouts after startAsync
 + 394064 ensure that JarFile instances are closed on JarFileResource.release()
 + 398649 ServletContextListener.contextDestroyed() is not called on
   ContextHandler unregistration
 + 399703 made encoding error handling consistent
 + 399799 do not hold lock while calling invalidation listeners
 + 399967 Shutdown hook calls destroy
 + 400040 NullPointerException in HttpGenerator.prepareBuffers
 + 400142 ConcurrentModificationException in JDBC SessionManger
 + 400144 When loading a session fails the JDBCSessionManger produces duplicate
   session IDs
 + 400312 ServletContextListener.contextInitialized() is not called when added
   in ServletContainerInitializer.onStartup
 + 400457 Thread context classloader hierarchy not searched when finding
   webapp's java:comp/env
 + 400859 limit max size of writes from cached content
 + 401211 Remove requirement for jetty-websocket.jar in WEB-INF/lib
 + 401317 Make Safari 5.x websocket support minVersion level error more clear
 + 401382 Prevent parseAvailable from parsing next chunk when previous has not
   been consumed. Handle no content-type in chunked request.
 + 401474 Performance problem in org.eclipse.jetty.annotation.AnnotationParser
 + 401485 zip file closed exception
 + 401531 StringIndexOutOfBoundsException for "/*" <url-pattern> of
   <jsp-property-group> fix for multiple mappings to *.jsp
 + 401908 Enhance DosFilter to allow dynamic configuration of attributes.
 + 402048 org.eclipse.jetty.server.ShutdownMonitor doesn't stop after the jetty
   server is stopped
 + 402485 reseed secure random
 + 402735 jetty.sh to support status which is == check
 + 402833 Test harness for global error page and hide exception message from
   reason string
=======
>>>>>>> 16994cbd

jetty-7.6.10.v20130312 - 12 March 2013
 + 376273 Early EOF because of SSL Protocol Error on
   https://api-3t.paypal.com/nvp.
 + 381521 allow compress methods to be configured
 + 394064 ensure that JarFile instances are closed on JarFileResource.release()
 + 398649 ServletContextListener.contextDestroyed() is not called on
   ContextHandler unregistration
 + 399703 made encoding error handling consistent
 + 399799 do not hold lock while calling invalidation listeners
 + 399967 Shutdown hook calls destroy
 + 400040 NullPointerException in HttpGenerator.prepareBuffers
 + 400142 ConcurrentModificationException in JDBC SessionManger
 + 400144 When loading a session fails the JDBCSessionManger produces duplicate
   session IDs
 + 400457 Thread context classloader hierarchy not searched when finding
   webapp's java:comp/env
 + 400859 limit max size of writes from cached content
 + 401211 Remove requirement for jetty-websocket.jar in WEB-INF/lib
 + 401317 Make Safari 5.x websocket support minVersion level error more clear
 + 401382 Prevent parseAvailable from parsing next chunk when previous has not
   been consumed. Handle no content-type in chunked request.
 + 401474 Performance problem in org.eclipse.jetty.annotation.AnnotationParser
 + 401531 StringIndexOutOfBoundsException for "/*" <url-pattern> of
   <jsp-property-group> fix for multiple mappings to *.jsp
 + 401908 Enhance DosFilter to allow dynamic configuration of attributes.
 + 402048 org.eclipse.jetty.server.ShutdownMonitor doesn't stop after the jetty
   server is stopped
 + 402485 reseed secure random
 + 402735 jetty.sh to support status which is == check
 + 402833 Test harness for global error page and hide exception message from
   reason string

jetty-8.1.9.v20130131 - 31 January 2013
 + 362226 HttpConnection "wait" call causes thread resource exhaustion
 + 367638 throw exception for excess form keys
 + 381521 Only set Vary header when content could be compressed
 + 382237 support non java JSON classes
 + 391248 fixing localhost checking in statistics servlet
 + 391249 fix for invalid XML node dispatchedTimeMean in statistics servlet
 + 391345 fix missing br tag in statistics servlet
 + 391623 Add option to --stop to wait for target jetty to stop
 + 392417 Prevent Cookie parsing interpreting unicode chars
 + 392492 expect headers only examined for requests>=HTTP/1.1
 + 393075 1xx 204 and 304 ignore all headers suggesting content
 + 393158 java.lang.IllegalStateException when sending an empty InputStream
 + 393220 remove dead code from ServletHandler and log ServletExceptions in
   warn instead of debug
 + 393947 additional tests
 + 393968 fix typo in javadoc
 + 394294 A web-bundle started before jetty-osgi should be deployed as a webapp
   when jetty-osgi starts
 + 394514 Preserve URI parameters in sendRedirect
 + 394541 remove continuation jar from distro, add as dep to test-jetty-webapp
 + 394719 remove regex from classpath matching
 + 394811 Make JAASLoginService log login failures to DEBUG instead of WARN.
   Same for some other exceptions.
 + 394829 Session can not be restored after SessionManager.setIdleSavePeriod
   has saved the session
 + 394839 Allow multipart mime with no boundary
 + 394870 Make enablement of remote access to test webapp configurable in
   override-web.xml
 + 395215 Multipart mime with just LF and no CRLF
 + 395380 add ValidUrlRule to jetty-rewrite
 + 395394 allow logging from boot classloader
 + 396253 FilterRegistration wrong order
 + 396459 Log specific message for empty request body for multipart mime
   requests
 + 396500 HttpClient Exchange takes forever to complete when less content sent
   than Content-Length
 + 396574 add JETTY_HOME as a location for pid to be found
 + 396886 MultiPartFilter strips bad escaping on filename="..."
 + 397110 Accept %uXXXX encodings in URIs
 + 397111 Tolerate empty or excessive whitespace preceeding MultiParts
 + 397112 Requests with byte-range throws NPE if requested file has no mimetype
   (eg no file extension)
 + 397130 maxFormContentSize set in jetty.xml is ignored
 + 397190 improve ValidUrlRule to iterate on codepoints
 + 397321 Wrong condition in default start.config for annotations
 + 397535 Support pluggable alias checking to support symbolic links
 + 398337 UTF-16 percent encoding in UTF-16 form content
 + 399132 check parent dir of session store against file to be removed
 + JETTY-1533 handle URL with no path

jetty-7.6.9.v20130131 - 31 January 2013
 + 362226 HttpConnection "wait" call causes thread resource exhaustion
 + 367638 throw exception for excess form keys
 + 381521 Only set Vary header when content could be compressed
 + 382237 support non java JSON classes
 + 391248 fixing localhost checking in statistics servlet
 + 391249 fix for invalid XML node dispatchedTimeMean in statistics servlet
 + 391345 fix missing br tag in statistics servlet
 + 391623 Add option to --stop to wait for target jetty to stop
 + 392417 Prevent Cookie parsing interpreting unicode chars
 + 392492 expect headers only examined for requests>=HTTP/1.1
 + 393075 1xx 204 and 304 ignore all headers suggesting content
 + 393220 remove dead code from ServletHandler and log ServletExceptions in
   warn instead of debug
 + 393947 additional tests
 + 393968 fix typo in javadoc
 + 394514 Preserve URI parameters in sendRedirect
 + 394541 remove continuation jar from distro, add as dep to test-jetty-webapp
 + 394719 remove regex from classpath matching
 + 394811 Make JAASLoginService log login failures to DEBUG instead of WARN.
   Same for some other exceptions.
 + 394829 Session can not be restored after SessionManager.setIdleSavePeriod
   has saved the session
 + 394839 Allow multipart mime with no boundary
 + 395215 Multipart mime with just LF and no CRLF
 + 395380 add ValidUrlRule to jetty-rewrite
 + 395394 allow logging from boot classloader
 + 396459 Log specific message for empty request body for multipart mime
   requests
 + 396500 HttpClient Exchange takes forever to complete when less content sent
   than Content-Length
 + 396574 add JETTY_HOME as a location for pid to be found
 + 396886 MultiPartFilter strips bad escaping on filename="..."
 + 397110 Accept %uXXXX encodings in URIs
 + 397111 Tolerate empty or excessive whitespace preceeding MultiParts
 + 397112 Requests with byte-range throws NPE if requested file has no mimetype
   (eg no file extension)
 + 397130 maxFormContentSize set in jetty.xml is ignored
 + 397190 improve ValidUrlRule to iterate on codepoints
 + 397321 Wrong condition in default start.config for annotations
 + 397535 Support pluggable alias checking to support symbolic links
 + 398337 UTF-16 percent encoding in UTF-16 form content
 + 399132 check parent dir of session store against file to be removed
 + JETTY-1533 handle URL with no path

jetty-8.1.8.v20121106 - 06 November 2012
 + 371170 MongoSessionManager LastAccessTimeTest fails
 + 388675 Non utf8 encoded query strings not decoded to parameter map using
   queryEncoding
 + 388706 Avoid unnecessary indirection through Charset.name
 + 389390 AnnotationConfiguration is ignored if the metadata-complete attribute
   is present in an override descriptor regardless of the value
 + 389452 if web-fragment metadata-complete==true still scan its related jar if
   there there is a ServletContainerInitializer, ensure webapp restarts work
 + 389686 Fix reference to org.eclipse.jetty.util.log.stderr.LONG system
   property in javadoc for StdErrLog
 + 389956 Bad __context set in WebAppContext.start sequence with respect to ENC
   setup
 + 389965 OPTIONS should allow spaces in comma separated list
 + 390108 Servlet 3.0 API for programmatic login doesn't appear to work
 + 390161 Apply DeferredAuthentication fix to jaspi
 + 390163 Implement ServletRegistration.Dynamic.setServletSecurity
 + 390503 http-method-omission element not being processed
 + 390560 The method AnnotationParser.getAnnotationHandlers(String) always
   returns a empty collection.
 + 391080 Multipart temp files can be left on disk from Request.getPart and
   getParts
 + 391082 No exception if multipart input stream incomplete
 + 391188 Files written with Request.getPart().write(filename) should not be
   auto-deleted
 + 391483 fix bad javadoc example in shutdown handler
 + 391622 Be lenient on RFC6265 restriction on duplicate cookie names in same
   response
 + 391623 Add option to --stop to wait for target jetty to stop
 + 391877 org.eclipse.jetty.webapp.FragmentDescriptor incorrectly reporting
   duplicate others for after ordering
 + 392239 Allow no error-code or exception for error-pages
 + 392525 Add option to --stop-wait to specify timeout
 + 392641 JDBC Sessions not scavenged if expired during downtime
 + 392812 MongoSessionIDManager never purges old sessions
 + 393014 Mongodb purgevalid using query for purgeinvalid
 + 393015 Mongodb purge not rescheduled
 + 393075 Jetty WebSocket client cannot connect to Tomcat WebSocket Server
 + 393218 add xsd=application/xml mime mapping to defaults
 + 393363 Use Locale.ENGLISH for all toUpperCase and toLowerCase calls
 + 393368 min websocket version
 + 393383 delay onClose call until closeOut is done
 + 393494 HashSessionManager can't delete unrestorable sessions on Windows
 + JETTY-1547 Jetty does not honor web.xml
   web-app/jsp-config/jsp-property-group/default-content-type

jetty-7.6.8.v20121106 - 06 November 2012
 + 371170 MongoSessionManager LastAccessTimeTest fails
 + 388675 Non utf8 encoded query strings not decoded to parameter map using
   queryEncoding
 + 389686 Fix reference to org.eclipse.jetty.util.log.stderr.LONG system
   property in javadoc for StdErrLog
 + 389956 Bad __context set in WebAppContext.start sequence with respect to ENC
   setup
 + 389965 OPTIONS should allow spaces in comma separated list
 + 390161 Apply DeferredAuthentication fix to jaspi
 + 390560 The method AnnotationParser.getAnnotationHandlers(String) always
   returns a empty collection.
 + 391483 fix bad javadoc example in shutdown handler
 + 391622 Be lenient on RFC6265 restriction on duplicate cookie names in same
   response
 + 391623 Add option to --stop to wait for target jetty to stop
 + 392239 Allow no error-code or exception for error-pages
 + 392525 Add option to --stop-wait to specify timeout
 + 392641 JDBC Sessions not scavenged if expired during downtime
 + 392812 MongoSessionIDManager never purges old sessions
 + 393014 Mongodb purgevalid using query for purgeinvalid
 + 393015 Mongodb purge not rescheduled
 + 393075 Jetty WebSocket client cannot connect to Tomcat WebSocket Server
 + 393218 add xsd=application/xml mime mapping to defaults
 + 393363 Use Locale.ENGLISH for all toUpperCase and toLowerCase calls
 + 393368 min websocket version
 + 393383 delay onClose call until closeOut is done
 + 393494 HashSessionManager can't delete unrestorable sessions on Windows

jetty-8.1.7.v20120910 - 10 September 2012
 + 388895 Update dependencies for jetty-jndi
 + fix busy logging statement re: sessions

jetty-8.1.6.v20120903 - 03 September 2012
 + 347130 Empty getResourcePaths due to ZipFileClosedException
 + 367591 Support Env variables in XmlConfiguration.
 + 377055 Prevent webapp classloader leaks
 + 379207 backported fixes from jetty-9 to make hierarchy work
 + 379423 Jetty URL Decoding fails for certain international characters
 + 383304 Reset PrintWriter on response recycle
 + 384847 better name
 + 385049 fix issue with pipelined connections when switching protocols
 + 385651 Message 'Address already in use' not specific enough
 + 386010 JspRuntimeContext rewraps System.err
 + 386591 add UnixCrypt note to about.html
 + 386714 used deferred auth for form login and error pages
 + 387896 populate session in SessionAuthentication as a valueBound in addition
   to activation so it is populate when needed
 + 387943 Catch CNFE when no jstl jars are installed
 + 387953 jstl does not work with jetty-7 in osgi
 + 388072 GZipFilter incorrectly gzips when Accept-Encoding: gzip; q=0
 + 388073 null session id from cookie causes NPE fixed
 + 388102 Jetty HttpClient memory leaks when sending larger files
 + 388393 WebAppProvider doesn't work alongside OSGi deployer
 + 388502 handle earlyEOF with 500
 + 388652 Do not flush on handle return if request is suspended
 + JETTY-1501 Setting custom error response message changes page title
 + JETTY-1515 Include cookies on 304 responses from DefaultServlet.
 + JETTY-1527 handle requests with URIs like http://host  (ie no / )
 + JETTY-1529 Ensure new session that has just been authenticated does not get
   renewed
 + JETTY-1532 HTTP headers decoded with platform's default encoding
 + JETTY-1541 fixed different behaviour for single byte writes
 + 385925 make SslContextFactory.setProtocols and
   SslContextFactory.setCipherSuites preserve the order of the given parameters

jetty-8.1.5.v20120716 - 16 June 2012
 + 376717 Balancer Servlet with round robin support, contribution, added
   missing license
 + 379250 Server is added to shutdown hook twice
 + 380866 maxIdleTime set to 0 after session migration
 + 381399 Unable to stop a jetty instance that has not finished starting
 + 381401 Print log warning when stop attempt made with incorrect STOP.KEY
 + 381402 Make ContextHandler take set of protected directories
 + 381521 set Vary:Accept-Encoding header for content that might be compressed
 + 381639 CrossOriginFilter does not support Access-Control-Expose-Headers.
 + 381712 Support all declared servlets that implement
   org.apache.jasper.servlet.JspServlet
 + 381825 leave URI params in forwarded requestURI
 + 381876 Monitor should wait for child to finish before exiting.
 + 382343 Jetty XML support for Map is broken.
 + 383251 500 for SocketExceptions
 + 383881 WebSocketHandler sets request as handled
 + 384254 revert change to writable when not dispatched
 + 384280 Implement preliminary ServletRegistrations
 + 384847 CrossOriginFilter is not working.
 + 384896 JDBCSessionManager fails to load existing sessions on oracle when
   contextPath is /
 + 384980 Jetty client unable to recover from Time outs when connection count
   per address hits max.
 + 385138 add getter for session path and max cookie age that seemed to
   disappear in a merge long ago
 + JETTY-1523 It is imposible to map servlet to "/" using
   WebApplicationInitializer
 + JETTY-1525 Show handle status in response debug message
 + JETTY-1530 refine search control on ldap login module

jetty-8.1.4.v20120524 - 24 May 2012
 + 367608 ignore the aysncrequestreadtest as it is known to fail and is waiting
   for a fix
 + 371853 Support bundleentry: protocol for webapp embedded as directory in
   osgi bundle
 + 373620 Add ch.qos.logback.access.jetty to the Import-Package for
   jetty-osgi-boot-logback bundle
 + 376152 apply context resources recursively
 + 376801 Make JAAS login modules useable without jetty infrastructure
 + 377323 Request#getParts() throws ServletException when it should be throwing
   IllegalStateException
 + 377391 Manifest updates to jetty-osgi-boot-logback
 + 377492 NPE if jsp taglibs bundle not deployed
 + 377550 set charset when content type is set
 + 377587 ConnectHandler write will block on partial write
 + 377610 New session not timed out if an old session is invalidated in scope
   of same request
 + 377709 Support for RequestParameterCallback missing
 + 378242 Re-extract war on restart if incomplete extraction
 + 378273 Remove default Bundle-Localization header
 + 378487 Null out contextPath on Request.recycle
 + 379015 Use factored jetty xml config files for defaults
 + 379046 avoid closing idle connections from selector thread
 + 379089 DefaultServlet ignores its resourceBase and uses context's
   ResourceCollection when listing diretories
 + 379194 ProxyServlet enhancement to enable easy creation of alternative
   HttpClient implementations
 + 379909 FormAuthenticator Rembers only the URL of first Request before
   authentication
 + 380034 last modified times taken from JarEntry for JarFile resources
 + 380212 Clear buffer if parsing fails due to full buffer
 + 380222 JettyPolicyRuntimeTest failure

jetty-8.1.3.v20120416 - 16 April 2012
 + 349110 MultiPartFilter records the content-type in request params
 + 367172 Remove detection for slf4j NOPLogger
 + 372678 Embedded Examples need updates for new LoginService requirement
 + 373269 Make ServletHandler.notFound() method impl do nothing - override to
   send back 404.
 + 373421 address potential race condition related to the nonce queue removing
   the same nonce twice
 + 373952 bind called too frequently on refresh
 + 374018 correctly handle requestperminuted underflow
 + 374152 jetty-all-server MANIFEST contains wrong import:
   javax.servlet.annotation;version="[2.6,3)"
 + 374252 SslConnection.onClose() does not forward to nested connection.
 + 374258 SPDY leaks SSLEngines. Made the test more reliable.
 + 374367 NPE in QueuedThreadPool.dump() with early java6 jvms
 + 374475 Response.sendRedirect does not encode UTF-8 characters properly
 + 374881 Set copyWebInf to false by default
 + 374891 enhancement to how ProxyServlet determines the proxy target
 + 375009 Filter initialization error will throw MultiException
 + 375083 Flow control should take in account window size changes from
   concurrent SETTINGS
 + 375096 If starting a server instance fails in osgi it is cleaned up.
 + 375490 NPE with --help on command line
 + 375509 Stalled stream stalls other streams or session control frames. Now
   using a "death pill" instead of a boolean in order to avoid race conditions
   where DataInfos were read from the queue (but the boolean not updated yet),
   and viceversa.
 + 375594 fixed SSL tests so they are not order dependent
 + 375709 Ensure resolveTempDirectory failure does not deadlock; improve error
   message
 + 375906 Part.getHeader method not case insensitive
 + 375970 HttpServletRequest.getRemoteAddr() returns null when HTTP is over
   SPDY.
 + 376201 HalfClosed state not handled properly. Addendum to restore previous
   behavior, where a closed stream was also half closed.
 + 376324 <max-file-size> is not respected in <multipart-config>
 + JETTY-1495 Ensure dynamic servlet addition does not cause servlets to be
   inited.
 + JETTY-1500 form parameters from multipart request not available via
   request.getParameter
 + JETTY-1504 HttpServletResponseWrapper ignored when using asyncContext?

jetty-8.1.2.v20120308 - 08 March 2012
 + 370387 SafariWebsocketDraft0Test failure during build.
 + 371168 Update ClientCrossContextSessionTest
 + 372093 handle quotes in Require-Bundle manifest string
 + 372457 Big response + slow clients + pipelined requests cause Jetty spinning
   and eventually closing connections. Added a TODO for a method renaming that
   will happen in the next major release (to avoid break implementers).
 + 372487 JDBCSessionManager does not work with Oracle
 + 372806 Command line should accept relative paths for xml config files
 + 373037 jetty.server.Response.setContentLength(int) should not close a Writer
   when length=0
 + 373162 add improved implementation for getParameterMap(), needs a test
   though and the existing setup doesn't seem like it would easily support the
   needed test so need to do that still
 + 373306 Set default user agent extraction pattern for UserAgentFilter
 + 373567 cert validation issue with ocsp and crldp always being enabled when
   validating turned on fixed
 + 373603 NullPointer in WebServletAnnotation
 + JETTY-1409 GzipFilter will double-compress application/x-gzip content
 + JETTY-1489 WebAppProvider attempts to deploy .svn folder
 + JETTY-1494 .

jetty-8.1.1.v20120215 - 15 February 2012
 + 369121 simplified test
 + 370120 jvm arguments added via start.ini and --exec are missing spaces
 + 370137 SslContextFactory does not respect order for
   [included|excluded]Protocols() and [included|excluded]CipherSuites().
 + 370368 resolve stack overflow in mongo db session manager
 + 370386 Remove META-INF from jetty distro
 + 371040 nosqlsession needs to call correct super contructor for new sessions
 + 371041 valid was not being set to new mongo db sessions, and the call to
   mongodb api was wrong in isIdInUse
 + 371162 NPE protection for nested security handlers
 + JETTY-1484 Add option for HashSessionManager to delete session files if it
   can't restore them

jetty-8.1.0.v20120127 - 27 January 2012
 + 368773 allow authentication to be set by non securityHandler handlers
 + 368992 avoid update key while flushing during a write
 + 369216 turned off the shared resource cache
 + 369349 replace quotes with a space escape method

jetty-8.1.0.RC5 - 20 January 2012
 + 359329 Prevent reinvocation of LoginModule.login with jaspi for already
   authed user
 + 368632 Remove superfluous removal of org.apache.catalina.jsp_file
 + 368633 fixed configure.dtd resource mappings
 + 368635 moved lifecycle state reporting from toString to dump
 + 368773 process data constraints without realm
 + 368787 always set token view to new header buffers in httpparser
 + 368821 improved test harness
 + 368920 JettyAwareLogger always formats the arguments.
 + 368948 POM for jetty-jndi references unknown version for javax.activation.
 + 368992 NPE in HttpGenerator.prepareBuffers() test case.
 + JETTY-1475 made output state fields volatile to provide memory barrier for
   non dispatched thread IO

jetty-8.1.0.RC4 - 13 January 2012
 + 365048 jetty Http client does not send proxy authentication when requesting
   a Https-resource through a web-proxy.
 + 366774 removed XSS vulnerbility
 + 367099 Upgrade jetty-websocket for RFC 6455 - Addendum.
 + 367433 added tests to investigate
 + 367435 improved D00 test harness
 + 367485 HttpExchange canceled before response do not release connection.
 + 367502 WebSocket connections should be closed when application context is
   stopped.
 + 367548 jetty-osgi-boot must not import the nested package twice
 + 367591 corrected configuration.xml version to 7.6
 + 367635 Added support for start.d directory
 + 367716 simplified maxIdleTime logic
 + 368035 WebSocketClientFactory does not invoke super.doStop().
 + 368060 do not encode sendRedirect URLs
 + 368112 NPE on <jsp-config><taglib> element parsing web.xml
 + 368113 Support servlet mapping to ""
 + 368114 Protect against non-Strings in System properties for Log
 + 368189 WebSocketClientFactory should not manage external thread pool. 368240
   - Improve AggregateLifeCycle handling of shared lifecycles
 + 368215 Remove debug from jaspi
 + 368240 Better handling of locally created ThreadPool. Forgot to null out
   field.
 + 368291 Change warning to info for NoSuchFieldException on
   BeanELResolver.properties
 + 367638 limit number of form parameters to avoid DOS
 + JETTY-1467 close half closed when idle

jetty-8.1.0.RC2 - 22 December 2011
 + 359329 jetty-jaspi must exports its packages. jetty-plus must import
   javax.security
 + 364638 HttpParser closes if data received while seeking EOF. Tests fixed to
   cope
 + 364921 Made test less time sensitive
 + 364936 use Resource for opening URL streams
 + 365267 NullPointerException in bad Address
 + 365375 ResourceHandler should be a HandlerWrapper
 + 365750 Support WebSocket over SSL, aka wss://
 + 365932 Produce jetty-websocket aggregate jar for android use
 + 365947 Set headers for Auth failure and retry in http-spi
 + 366316 Superfluous printStackTrace on 404
 + 366342 Dont persist DosFilter trackers in http session
 + 366730 pass the time idle to onIdleExpire
 + 367048 test harness for guard on suspended requests
 + 367175 SSL 100% CPU spin in case of blocked write and RST.
 + 367219 WebSocketClient.open() fails when URI uses default ports.
 + 367383 jsp-config element must be returned for
   ServletContext.getJspConfigDescriptor
 + JETTY-1460 suppress PrintWriter exceptions
 + JETTY-1463 websocket D0 parser should return progress even if no fill done
 + JETTY-1465 NPE in ContextHandler.toString

jetty-8.1.0.RC1 - 06 December 2011
 + 360245 The version of the javax.servlet packages to import is 2.6 instead of
   3.0
 + 365370 ServletHandler can fall through to nested handler

jetty-8.1.0.RC0 - 30 November 2011
 + 352565 cookie httponly flag ignored
 + 353285 ServletSecurity annotation ignored
 + 357163 jetty 8 ought to proxy jetty8 javadocs
 + 357209 JSP tag listeners not called
 + 360051 SocketConnectionTest.testServerClosedConnection is excluded.
 + 361135 Allow session cookies to NEVER be marked as secure, even on HTTPS
   requests.
 + 362249 update shell scripts to jetty8
 + 363878 Add ecj compiler to jetty-8 for jsp
 + 364283 can't parse the servlet multipart-config for the web.xml
 + 364430 Support web.xml enabled state for servlets

jetty-7.6.0.RC5 - 20 January 2012
 + 359329 Prevent reinvocation of LoginModule.login with jaspi for already
   authed user
 + 368632 Remove superfluous removal of org.apache.catalina.jsp_file
 + 368633 fixed configure.dtd resource mappings
 + 368635 moved lifecycle state reporting from toString to dump
 + 368773 process data constraints without realm
 + 368787 always set token view to new header buffers in httpparser
 + 368821 improved test harness
 + 368920 JettyAwareLogger always formats the arguments.
 + 368948 POM for jetty-jndi references unknown version for javax.activation.
 + 368992 avoid non-blocking flush when writing to avoid setting !_writable
   without _writeblocked
 + JETTY-1475 made output state fields volatile to provide memory barrier for
   non dispatched thread IO

jetty-7.6.0.RC4 - 13 January 2012
 + 365048 jetty Http client does not send proxy authentication when requesting
   a Https-resource through a web-proxy.
 + 366774 removed XSS vulnerbility
 + 367099 Upgrade jetty-websocket for RFC 6455 - Addendum.
 + 367716 simplified maxIdleTime logic
 + 368035 WebSocketClientFactory does not invoke super.doStop().
 + 368060 do not encode sendRedirect URLs
 + 368114 Protect against non-Strings in System properties for Log
 + 368189 WebSocketClientFactory should not manage external thread pool.
 + 368215 Remove debug from jaspi
 + 368240 Improve AggregateLifeCycle handling of shared lifecycles
 + 368291 Change warning to info for NoSuchFieldException on
   BeanELResolver.properties

jetty-7.6.0.RC3 - 05 January 2012
 + 367433 added tests to investigate
 + 367435 improved D00 test harness
 + 367485 HttpExchange canceled before response do not release connection.
 + 367502 WebSocket connections should be closed when application context is
   stopped.
 + 367591 corrected configuration.xml version to 7.6
 + 367635 Added support for start.d directory
 + 367638 limit number of form parameters to avoid DOS
 + JETTY-1467 close half closed when idle

jetty-7.6.0.RC2 - 22 December 2011
 + 364638 HttpParser closes if data received while seeking EOF. Tests fixed to
   cope
 + 364921 Made test less time sensitive for ssl
 + 364936 use Resource for opening URL streams
 + 365267 NullPointerException in bad Address
 + 365375 ResourceHandler should be a HandlerWrapper
 + 365750 Support WebSocket over SSL, aka wss://
 + 365932 Produce jetty-websocket aggregate jar for android use
 + 365947 Set headers for Auth failure and retry in http-spi
 + 366316 Superfluous printStackTrace on 404
 + 366342 Dont persist DosFilter trackers in http session
 + 366730 pass the time idle to onIdleExpire
 + 367048 test harness for guard on suspended requests
 + 367175 SSL 100% CPU spin in case of blocked write and RST.
 + 367219 WebSocketClient.open() fails when URI uses default ports.
 + JETTY-1460 suppress PrintWriter exceptions
 + JETTY-1463 websocket D0 parser should return progress even if no fill done
 + JETTY-1465 NPE in ContextHandler.toString

jetty-7.6.0.RC1 - 04 December 2011
 + 352565 cookie httponly flag ignored
 + 353285 ServletSecurity annotation ignored
 + 357163 jetty 8 ought to proxy jetty8 javadocs
 + 357209 JSP tag listeners not called
 + 360051 SocketConnectionTest.testServerClosedConnection is excluded.
 + 361135 Allow session cookies to NEVER be marked as secure, even on HTTPS
   requests.
 + 362249 update shell scripts to jetty8
 + 363878 Add ecj compiler to jetty-8 for jsp
 + 364283 can't parse the servlet multipart-config for the web.xml
 + 364430 Support web.xml enabled state for servlets
 + 365370 ServletHandler can fall through to nested handler

jetty-7.6.0.RC0 - 29 November 2011
 + Refactored NIO layer for better half close handling
 + 349110 fixed bypass chunk handling
 + 360546 handle set count exceeding max integer
 + 362111 StdErrLog.isDebugEnabled() returns true too often
 + 362113 Improve Test Coverage of org.eclipse.jetty.util.log classes
 + 362407 setTrustStore(Resource) -> setTrustStoreResource(R)
 + 362447 add setMaxNonceAge() to DigestAuthenticator
 + 362468 NPE at line org.eclipse.jetty.io.BufferUtil.putHexInt
 + 362614 NPE in accepting connection
 + 362626 IllegalStateException thrown when SslContextFactory preconfigured
   with SSLContext
 + 362696 expand virtual host configuration options to ContextHandler and add
   associated test case for new behavior
 + 362742 improved UTF8 exception reason
 + 363124 improved websocket close handling
 + 363381 Throw IllegalStateException if Request uri is null on getServerName
 + 363408 GzipFilter should not attempt to compress HTTP status 204
 + 363488 ShutdownHandler use stopper thread
 + 363718 Setting java.rmi.server.hostname in jetty-jmx.xml
 + 363757 partial fix
 + 363785 StdErrLog must use system-dependent EOL.
 + 363943 ignore null attribute values
 + 363993 EOFException parsing HEAD response in HttpTester
 + 364638 SCEP does idle timestamp checking. New setCheckForIdle method
   controls onIdleExpired callback. 364921 a second onIdleExpired callback will
   result in close rather than a shutdown output.
 + 364657 Support HTTP only cookies from standard API
 + JETTY-1442 add _hostHeader setter for ProxyRule

jetty-8.0.4.v20111024 - 24 October 2011
 + 358263 JDBCSessionIdManager add setDatasource(DataSource) method
 + 358649 Replace existing StdErrLog system properties for DEBUG/IGNORED with
   LEVEL instead.
 + 360836 Accept parameters with bad UTF-8. Use replacement character
 + 360912 CrossOriginFilter does not send Access-Control-Allow-Origin on
   responses. 355103 Make allowCredentials default to true in
   CrossOriginFilter.
 + 360938 Connections closed after a while.
 + 361135 secure cookies for sessions
 + 361319 Log initialization does not catch correct exceptions on all jvms
 + 361325 359292 Allow KeyStore to be set
 + 361456 release timer task on connection failed
 + 361655 ExecutorThreadPool.isLowOnThreads() returns wrong value.
 + JETTY-1444 start threadpool before selector manager

jetty-7.5.4.v20111024 - 24 October 2011
 + 358263 JDBCSessionIdManager add setDatasource(DataSource) method
 + 358649 Replace existing StdErrLog system properties for DEBUG/IGNORED with
   LEVEL instead.
 + 360836 Accept parameters with bad UTF-8. Use replacement character
 + 360912 CrossOriginFilter does not send Access-Control-Allow-Origin on
   responses. 355103 Make allowCredentials default to true in
   CrossOriginFilter.
 + 360938 Connections closed after a while.
 + 361319 Log initialization does not catch correct exceptions on all jvms
 + 361325 359292 Allow KeyStore to be set
 + 361456 release timer task on connection failed
 + 361655 ExecutorThreadPool.isLowOnThreads() returns wrong value.
 + JETTY-1444 start threadpool before selector manager

jetty-8.0.3.v20111011 - 11 October 2011
 + 348978 migrate jetty-http-spi
 + 358649 StdErrLog system properties for package/class logging LEVEL.

jetty-8.0.2.v20111006 - 06 October 2011
 + 336443 add missing comma in DigestAuthenticator string
 + 342161 ScannerTest fails intermittently on Mac OS X
 + 346419 testing HttpClient FDs
 + 353267 Request._parameters initialization bug
 + 353509 jetty-client unit tests are running too long
 + 353627 Basic Auth checks that Basic method has been send
 + 356144 Allow SelectorManager thread priority to be set
 + 356274 Start SSL socket factory in call to open()
 + 357163 jetty 8 ought to proxy jetty8 javadocs
 + 357178 websockets draft 14 support
 + 357188 Send content buffer directly
 + 357209 JSP tag listeners not called
 + 357216 Logging via Log4J does not expand braces in format strings
 + 357240 more half close refinements
 + 357338 remove debug
 + 357672 resolve issue with serializing pojos with mongodb session manager,
   thanks to john simone for the discovery and fix
 + 357959 Include javadoc in distribution
 + 358027 NullPointerException in ResourceHandler with jetty-stylesheet.css
 + 358035 idle time only active if > 0
 + 358147 Add catch for UnknownHostException to fix leaky file descriptor in
   client
 + 358164 Dispatch from servlet to handler
 + 358263 add method for osgi users to register a driver as Class.forName does
   not work for them
 + 358649 StdErrLog system properties for package/class logging LEVEL.
 + 358674 Still allows sslv3 for now
 + 358687 Updated jsp does not scan for system tlds Fixed pattern.
 + 358784 JSP broken on Java 1.5
 + 358925 bit more javadoc on usage
 + 358959 File descriptor leak with UnresolvedAddressException
 + 359309 adjust previous test for servletPath to include pathInfo
 + 359673 updated websocket version handling
 + 359675 Principal != String, fix for issue in property file login manager
 + 360051 SocketConnectionTest.testServerClosedConnection is excluded.
 + 360066 jsps referenced in web.xml <jsp-file> elements do not compile
 + JETTY-1130 Access Sessions from HashSessionIdManager
 + JETTY-1277 Fixed sendRedirect encoding of relative locations
 + JETTY-1322 idle sweeper checks for closed endp
 + JETTY-1377 extra logging for busy selector
 + JETTY-1378 new sys property for the latest jsp-impl to force the use of the
   JDTCompiler when running in OSGi.
 + JETTY-1414 applied to PropertyUserStore
 + JETTY-1415 Start/Stop Server and Client only once in test, code format
 + JETTY-1420 Set Host header for new request in RedirectListener
 + JETTY-1421 Implement RedirectListener.onException,onConnectionFailed
 + JETTY-1423 force connection to be closed returned
 + JETTY-1430 local JNDI contexts don't carry environment
 + JETTY-1434 Add a jsp that exercises jstl.
 + JETTY-1439 space in directory installation path causes classloader problem

jetty-7.5.3.v20111011 - 11 October 2011
 + 348978 migrate jetty-http-spi
 + 358649 StdErrLog system properties for package/class logging LEVEL.

jetty-7.5.2.v20111006 - 06 October 2011
 + 336443 check nonce count is increasing
 + 342161 ScannerTest fails intermittently on Mac OS X
 + 346419 testing HttpClient FDs
 + 353267 Request._parameters initialization bug
 + 353509 jetty-client unit tests are running too long
 + 353627 Basic Auth checks that Basic method has been send
 + 356144 Allow SelectorManager thread priority to be set
 + 356274 Start SSL socket factory in call to open()
 + 357178 websockets draft 14 support
 + 357188 Send content buffer directly
 + 357209 JSP tag listeners not called
 + 357216 Logging via Log4J does not expand braces in format strings
 + 357240 more half close refinements
 + 357338 remove debug
 + 357672 resolve issue with serializing pojos with mongodb session manager,
   thanks to john simone for the discovery and fix
 + 357959 Include javadoc in distribution
 + 358027 NullPointerException in ResourceHandler with jetty-stylesheet.css
 + 358035 idle time only active if > 0
 + 358147 Add catch for UnknownHostException to fix leaky file descriptor in
   client
 + 358164 Dispatch from servlet to handler
 + 358263 add method for osgi users to register a driver as Class.forName does
   not work for them
 + 358649 StdErrLog system properties for package/class logging LEVEL.
 + 358674 Still allows sslv3 for now
 + 358687 Updated jsp does not scan for system tlds Fixed pattern.
 + 358784 JSP broken on Java 1.5
 + 358925 bit more javadoc on usage
 + 358959 File descriptor leak with UnresolvedAddressException
 + 359309 adjust previous test for servletPath to include pathInfo
 + 359673 updated websocket version handling
 + 359675 Principal != String, fix for issue in property file login manager
 + 360051 SocketConnectionTest.testServerClosedConnection is excluded.
 + 360066 jsps referenced in web.xml <jsp-file> elements do not compile
 + JETTY-1130 Access Sessions from HashSessionIdManager
 + JETTY-1277 Fixed sendRedirect encoding of relative locations
 + JETTY-1322 idle sweeper checks for closed endp
 + JETTY-1377 extra logging for busy selector
 + JETTY-1378 new sys property for the latest jsp-impl to force the use of the
   JDTCompiler when running in OSGi.
 + JETTY-1414 applied to PropertyUserStore
 + JETTY-1415 Start/Stop Server and Client only once in test, code format
 + JETTY-1420 Set Host header for new request in RedirectListener
 + JETTY-1421 Implement RedirectListener.onException,onConnectionFailed
 + JETTY-1423 force connection to be closed returned
 + JETTY-1430 local JNDI contexts don't carry environment
 + JETTY-1434 Add a jsp that exercises jstl.
 + JETTY-1439 space in directory installation path causes classloader problem

jetty-8.0.1.v20110908 - 08 September 2011
 + 350634 Added Resource.newResource(File)
 + 356190 fix monodb tests  for changed test api
 + 356428 removed timed waits from test
 + 356693 reduce visibility to webapp of websocket implementations
 + 356695 jetty server jars are provided for websockets
 + 356726 Instead of the sessionDestroyed called sessionCreated after
   invalidate session
 + 356751 Add null protection to ServletContextHandler.doStop
 + 356823 correctly decode close codes.  Send not utf-8 close code.
 + 357058 Acceptor thread blocking

jetty-7.5.1.v20110908 - 08 September 2011
 + 350634 Added Resource.newResource(File)
 + 356190 fix monodb tests  for changed test api
 + 356428 removed timed waits from test
 + 356693 reduce visibility to webapp of websocket implementations
 + 356695 jetty server jars are provided for websockets
 + 356726 Instead of the sessionDestroyed called sessionCreated after
   invalidate session
 + 356751 Add null protection to ServletContextHandler.doStop
 + 356823 correctly decode close codes.  Send not utf-8 close code.
 + 357058 Acceptor thread blocking

jetty-8.0.0.v20110901 - 01 September 2011
 + 352565 cookie httponly flag ignored
 + 353073 better warnings
 + 353285 ServletSecurity annotation ignored
 + 356421 Upgraded websocket to draft 13 support

jetty-7.5.0.v20110901 - 01 September 2011
 + 356421 Upgraded websocket to draft 13 support
 + 353073 better warnings

jetty-7.5.0.RC2 - 30 August 2011
 + 293739 Hide stacks in named log testing. Various other minor log cleanups in
   output.
 + 352188 TestClient correctly processes --host option in jetty-websocket
 + 352222 Moved JmxMonitor functionality from Codehaus
 + 353014 TimeoutExchangeTest run time reduced
 + 353073 deprecated non factory method for websocket clients
 + 353192 Better warning for classes of wrong type
 + 353623 Added new methods to HttpExchange
 + 353624 HttpURI accepts java.net.URI object in constructor
 + 354080 ServletContextHandler allows to replace any subordinate handler when
   restarted
 + 355478 set public to HashedSession, looks like honest mistake and not by
   design to be this way
 + 355854 remove automatic conversion in favor of issuing a warning for
   jetty-web.xml that can't be processed
 + 356128 Moved integration tests from jetty-monitor to test-integration module
 + 356137 Upgrade to jsp implementation version 2.1.3-b10
 + 356144 added SelectorManager.setSelectorPriorityDelta(int)
 + JETTY-1410 handle 1xx in similar fashion to 401s and 302s

jetty-7.5.0.RC1 - 19 August 2011
 + 276670 SLF4J loggers show correct location information
 + 335001 Eliminate expected exceptions from log when running in JBoss
 + 355103 Make allowCredentials default to true in CrossOriginFilter
 + 355162 Allow creating an empty resource collection
 + JETTY-1410 HTTP client handles CONTINUE 100 response correctly
 + JETTY-1414 HashLoginService doesn't refresh realm if specified config
   filename is not an absolute platform specific value

jetty-8.0.0.RC0 - 16 August 2011
 + Merge from jetty-7.4.3
 + Enable annotations by default
 + 352565 cookie httponly flag ignored
 + 353285 ServletSecurity annotation ignored

jetty-8.0.0.M3 - 27 May 2011
 + 324505 Implement API login
 + 335500 request.getParts() throws a NullPointerException
 + 343472 isUserInRole does not prevent subsequent login call.
 + 346180 jsp-2.2 support
 + Updated to jetty-7.4.2.v20110526

jetty-7.5.0.RC0 - 15 August 2011
 + 298502 Handle 200 Connect responses with no content-length
 + 347484 / - > ${/} in some paths in grant codebases
 + 349005 add javadoc detailing the convenience hack of removing leading /'s
 + 351516 Refactored sessions to better support nosql session managers
 + 351576 Do not use deprecated method File.toURL()
 + 352046 Need try/catch around features set in XmlParser
 + 352133 Generally resolve java 1.5isms
 + 352176 xml parsing on startElement should be more flexible on using qName or
   localName
 + 352421 HttpURI paths beginning with '.'
 + 352684 Implemented spinning thread analyzer
 + 352786 GzipFilter fails to pass parameters to GzipResponseWrapper
 + 352999 ExpireTest running too long
 + 353073 WebSocketClient
 + 353095 maven-jetty-plugin: PermGen leak due to javax.el.BeanELResolver
 + 353165 addJars can follow symbolic link jar files
 + 353210 Bundle-Version in o.e.j.o.boot.logback fix
 + 353465 JAASLoginService ignores callbackHandlerClass
 + 353563 HttpDestinationQueueTest too slow
 + 353862 Improve performance of QuotedStringTokenizer.quote()
 + 354014 Content-Length is passed to wrapped response in GZipFilter
 + 354204 Charset encodings property file not used
 + 354397 RewriteRegexRule handles special characters in regex group
 + 354466 Typo in example config of jetty-plus.xml

jetty-7.4.5.v20110725 - 25 July 2011
 + 347484 / - > ${/} in some paths in grant codebases
 + 352133 resolve some 1.5isms
 + 352421 HttpURI paths beginning with '.'
 + 352786 GzipFilter fails to pass parameters to GzipResponseWrapper

jetty-7.4.4.v20110707 - 07 July 2011
 + 308851 Converted all jetty-client module tests to JUnit 4
 + 345268 JDBCSessionManager does not work with maxInactiveInterval = -1
 + 350397 SelectChannelConnector does not shutdown gracefully
 + 350634 Reverted FileResource constructor changes
 + 351039 Forward dispatch should retain locale
 + 351199 HttpServletResponse.encodeURL() wrongly encodes an url without path
   when cookies are disabled
 + JETTY-1153 Default charset/encoding of HTTP POST requests
 + JETTY-1380 Jetty Rewrite example does not work in Hightide

jetty-7.4.3.v20110701 - 01 July 2011
 + 295832 ProxyServlet more extensible and configurable
 + 302566 GZIP handler for embedded Jetty servers
 + 308851 Converted HttpExchangeTest and related tests to JUnit 4
 + 324704 JDBC Session Manager reloading session
 + 332200 Eliminate expected exceptions from log while using
   org.eclipse.jetty.jmx bundle
 + 347468 o.e.j.deploy.binding.GlobalWebappConfigBindingTest fails on Windows
   platform
 + 347617 Dynamically install/update/remove OSGi bundles discovered in the
   contexts folder
 + 347717 start.jar destroys dependent child of --exec
 + 347889 OSGi should follow directive visibility:=reexport for
   META-INF/web-fragments and resources
 + 347898 Close channel on JVM exceptions
 + 348652 jetty.sh starts two unix processes
 + 348935 Close A tag in directory listing
 + 349344 Passing empty query string to UrlEncoded#decodeTo(String, MultiMap,
   String) does not yield an empty map
 + 349738 set buffer sizes for http client in proxy servlet
 + 349870 proxy servlet protect continuation against fast failing exchanges
 + 349896 SCEP supports zero maxIdleTime
 + 349897 draft -09 websockets
 + 349997 MBeanContainer uses weak references
 + 350533 Add "Origin" to the list of allowed headers in CrossOriginFilter
 + 350634 Cleanup FileResource construction
 + 350642 Don't close SCEP during NIOBuffer manipulation
 + JETTY-1342 Recreate selector in change task
 + JETTY-1385 NPE in jetty client's
   HTttpExchange.setRequestContentSource(InputStream)
 + JETTY-1390 RewriteHandler handles encoded URIs

jetty-7.4.2.v20110526
 + 334443 Improve the ability to specify extra class paths using the Jetty
   Maven Plugin
 + 336220 tmp directory is not set if you reload a webapp with
   jetty-maven-plugin
 + 338364 Fixed expires header for set cookies
 + 345729 binding for managing server and system classes globally
 + 345615 Enable SSL Session caching
 + 345763 Source file is updated during the build
 + 345873 Update jetty-ssl.xml to new style
 + 345900 Handle IPv6 with default port
 + 346014 Fixed full HttpGenerator
 + 346124 ServletContext resources paths not resolved correctly when using UNC
   shares
 + 346179 o.e.j.util.ScannerTest fails on MacOS X platform
 + 346181 o.e.j.server.StressTest stalls on MacOS X platform
 + 346998 AbstractLifeCycle.isRunning() returns false if state changes from
   STARTING to STARTED during call
 + 346614 HttpConnection.handle() spins in case of SSL truncation attacks
 + 346764 OrderedGroupBinding deployment binding
 + 347137 Allow SSL renegotiations by default in HttpClient
 + 374174 Consistent mbean names
 + JETTY-1146 Encode jsessionid in sendRedirect
 + JETTY-1342 Recreate selector if wakeup throws JVM bug

jetty-7.4.1.v20110513
 + 288563 remove unsupported and deprecated --secure option
 + 332907 Add context property to ObjectName of JMX MBeans
 + 336056 Ability to override the computation of the ContextHandler to deploy
   the DefaultServlet on the HttpService
 + 340040 Support for a total timeout
 + 343083 Set nested dispatch type and connection
 + 343172 Check package implementor for version
 + 343277 add support for a context white list
 + 343352 make sure that jetty.osgi.boot is activated when a WAB is registered
 + 343482 refactored overlay deployer layout to use WAR layout
 + 343567 HttpClient does not limit the destination's exchange queue
 + 343680 Handle OSGi bundle jars not ending in ".war"
 + 343707 'REQUEST' is printed on console for each incoming HTTP request
 + 343923 flush timeouts applied to outer loop
 + 343936 Session idle calls unbind and remove listeners
 + 344059 Websockets draft-07
 + 344067 Add support for OSGi fragment bundles to add static resources to
   web-bundles
 + 344513 Attempting to set ConfigurationClasses in jetty-web.xml causes NPE
 + 344529 Ability to customize the error handling of the OSGi HttpService
 + 345047 Readded deprecated ScanningAppDeployer#setMonitoredDir
 + 345290 Weak references from SessionIdManager. HashSessionManager cleanup.
 + 345543 Always close endpoint on SSLException
 + 345656 Disambiguate SslContextFactory#validateCerts property
 + 345679 Allow setting an initialized KeyStore as keystore/truststore of
   SslContextFactory
 + 345704 jetty-nested works with forwarded SSL in cloudfoundry
 + JETTY-954 WebAppContext eats any start exceptions instead of stopping the
   server load
 + JETTY-1314 Handle bad URI encodings
 + JETTY-1324 Tested not using CESU-8 instead of UTF-8
 + JETTY-1326 Invoker names not hashCode based
 + JETTY-1343 IllegalArgumentException for bad % encodings
 + JETTY-1347 Updated ServletHander javadoc

jetty-7.4.0.v20110414
 + 342504 Scanner Listener
 + 342700 refine websocket API for anticipated changes
 + JETTY-1362 Set root cause of UnavailableException
 + Various test harness cleanups to avoid random failures

jetty-7.4.0.RC0
 + 324110 Added test harnesses for merging of QueryStrings.
 + 337685 Update websocket API in preparation for draft -07
 + 338627 HashSessionManager.getIdleSavePeriod returns milliseconds instead of
   seconds
 + 338807 Ignore content length in 1xx, 204, 304 responses
 + 338819 Externally control Deployment Manager application lifecycle
 + 339084 Fixed NPE with servlet 3.0 async listener
 + 339150 Validate client certificate when it is used for authentication
 + 339187 In the OSGi manifest of the jetty-all-server aggregate, mark
   javax.annotation as optional
 + 339543 Add configuration options for Certificate Revocation checking
 + 340265 Improve handling of io shutdown in SSL
 + 340621 Added SizedThreadPool interface
 + 340636 HashSessionManager lazy loads all sessions
 + 340838 Update ConnectHandler to perform half closes properly
 + 340878 Integrations should be able to load their own keystores
 + 340920 Dynamically assign RMI registry port for integration testing
 + 340949 Scanner delays file notifications until files are stable
 + 341006 Move inner enums out into separate file
 + 341105 Stack trace is printed for an ignored exception
 + 341145 WebAppContext MBean attribute serverClasses returns empty value
 + 341171 Locking in HttpDestination blocks all requests to the same address
 + 341206 Stop order is wrong in HandlerWrapper
 + 341255 org.eclipse.http usage in AJP/SessionId linkage
 + 341386 Remote close not detected by HttpClient
 + 341394 Remove 'Unavailable' JMX attributes of WebAppContext MBean
 + 341439 Blocking HttpClient does not use soTimeout for timeouts
 + 341561 Exception when adding o.e.j.s.DoSFilter as managed attribute
 + 341692 Fixed deadlock if stopped while starting
 + 341736 Split jetty-nested out of war module
 + 341726 JSONPojoConverter handles characters
 + 341992 Overlayed context deployer
 + 341694 Disable AJP buffer resizing
 + 341850 Protect QTP dump from bad stacks
 + JETTY-1245 Pooled Buffers implementation
 + JETTY-1354 Added jetty-nested
 + Ensure generated fragment names are unique
 + Added extra session removal test

jetty-8.0.0.M2 - 16 November 2010
 + 320073 Reconsile configuration mechanism
 + 321068 JSF2 fails to initialize
 + 324493 Registration init parameter handling null check, setInitParameters
   additive
 + 324505 Request.login method must throw ServletException if it cant login
 + 324872 allow disabling listener restriction from using *Registration
   interfaces
 + 327416 Change meaning of @HandlesTypes in line with latest interpretation by
   JSR315
 + 327489 Change meaning of @MultipartConfig to match servlet spec 3.0
   maintenance release 3.0a
 + 328008 Handle update to Servlet Spec 3 Section 8.2.3.h.ii
 + 330188 Reject web-fragment.xml with same <name> as another already loaded
   one
 + 330208 Support new wording on servlet-mapping and filter-mapping merging
   from servlet3.0a
 + 330292 request.getParts() returns only one part when the name is the same
 + Update to jetty-7.2.1.v20101111

jetty-7.3.1.v20110307 - 07 March 2011
 + 316382 Support a more strict SSL option with certificates
 + 333481 Handle UCS-4 codepoints in decode and encode
 + 335329 Moved blocking timeout handling to outside try catch
 + 336668 policy supports cert validation
 + 336691 Possible wrong length returned by ChannelEndPoint.flush() in case of
   RandomAccessFileBuffer
 + 336781 If xml parser is not validating, turn off external dtd resolution
 + 336793 Tee data filled and flushed from endpoint
 + 337258 Scanner start and end cycle notification
 + 337268 Allow specifying alias of a certificate to be used by SSL connector
 + 337270 Shared Timer for session management
 + 337271 Flush SSL endpoint when dispatch thread held forever
 + 337678 Readded optional async connection mode for HttpClient
 + 337685 Work in progress on draft 6 websockets
 + 337746 Fixed Session deIdle recursion
 + 337784 Improve HashSessionManager for session migrations
 + 337878 Extra tests of security constraints
 + 337896 HttpExchange.timeout does not override HttpClient.timeout
 + 337898 set client HttpConnection max idle time from exchange timeout
 + 338035 Default acceptors 0.25*CPUs and improved selector/acceptor thread
   names.
 + 338068 Leaking ConstraintMappings on redeploy
 + 338092 ProxyServlet leaks memory
 + 338607 Removed managed attributes when context is stopped
 + 338819 Externally control Deployment Manager application lifecycle
 + JETTY-1304 Allow quoted boundaries in Multipart filter
 + JETTY-1317 More elegent handling of bad URIs in requests
 + JETTY-1331 Allow alternate XML configuration processors (eg spring)
 + JETTY-1335 HttpClient's SelectConnector clean-up
 + JETTY-1333 HttpClient _timeout and _soTimeout is messed up
 + JETTY-1337 Workname cannot contain '.'
 + JETTY-1338 Trust default SecureRandom seed

jetty-7.3.0.v20110203 - 03 February 2011
 + JETTY-1259 NullPointerException in JDBCSessionIdManager when invalidating
   session (further update)
 + 296978 standardizing various Testing Util Classes to jetty-test-helper
 + 319178 test failure fix in jetty-util on windows
 + 320457 add SPNEGO support
 + 324505 Implement API login
 + 328872 Multi Jetty xml files not loading if directory is referenced in
   jetty.conf
 + 329746 client option to set just truststore and use strict ssl context
 + 331803 Update XML configuration files to use proper arguments for startup
   command in examples
 + 332179 Fixed formatting of negative dates
 + 332432 Scanner.java now always scanning the canonical form of File
 + 332517 Improved DefaultServlet debug
 + 332703 Cleanup context scope JNDI at stop
 + 332796 Annotations inheritance does not work with jetty7
 + 332799 100% CPU on redeploy session invalidation
 + 332937 Added Destroyable Dumpable interfaces and reworked dependent
   lifecycles, specially of JNDI
 + 333247 fix api compat issue in ConstraintSecurityHandler
 + 333415 wired up HttpInput.available and added test harnesses
 + 333481 Handle UTF-32 codepoints in decode and encode
 + 333608 tlds defined in web.xml are not picked up
 + 333679 Refactored jetty-jmx. Moved mbeans to modules
 + 333717 HttpExchange able to return local address used
 + 333771 System properties are not available inside XML configuration file by
   using the 'property' tag
 + 333875 Monitor public constructor
 + 333892 Improved JVM bug detection
 + 334062 It should be possible to embed in the jetty.home.bundle the ssl
   keystore files
 + 334229 javax-security needs to import the package javax.security.cert in its
   OSGi manifest
 + 334311 fix buffer reuse issue in CachedExchange
 + 335329 Stop SSL spin during handshake and renogotiate
 + 335361 Fixed 'jetty.sh check' to show current PID when JETTY_PID env.
   variable is set
 + 335641 Cleaned up dispatch handling to avoid key.interestOps==0 when
   undispatched
 + 335681 Improve ChannelEndPoint.close() to avoid spinning
 + 335836 Race when updating SelectChannelEndPoint._dispatched

jetty-7.2.2.v20101205 - 05 December 2010
 + JETTY-1308 327109 (re)fixed AJP handling of empty packets
 + 331703 Fixed failing OSGI test TestJettyOSGiBootWithJsp.java on MacOSX
 + 331567 IPAccessHandlerTest failed on MacOS fix
 + 328789 Clean up tmp files from test harnesses
 + 331230 Fixed low thread warnings when acceptors>threadpool
 + 331461 Fixed idle timeout for unflushed HTTP/1.0
 + JETTY-1307 Check that JarFileResource directories end with /
 + 330210 Improve performance of writing large bytes arrays
 + 330208 Support new wording on servlet-mapping and filter-mapping merging
   from servlet3.0a
 + 330188 Reject web-fragment.xml with same <name> as another already loaded
   one
 + 330229 Jetty tries to parse META-INF/*.tld when jsp-api is not on classpath,
   causing DTD entity resoluton to fail
 + 330265 start.jar --stop kills --exec subprocess
 + 330417 Atomic PUT in PutFilter
 + 330419 Reloading webapp duplicates StandardDescriptorProcessor
 + 330686 OSGi: Make org.eclipse.jetty.jsp-2.1 a fragment of
   org.apache.jasper.glassfish
 + 330732 Removed System.err debugging
 + 330764 Command line properties passed to start.jar --exec
 + JETTY-1297 Improved matching of vhosts so that a vhost match has priority

jetty-7.2.1.v20101111 - 11 November 2010
 + 324679 Fixed dedection of write before static content
 + 328199 Ensure blocking connectors always close socket
 + 328205 Improved SelectManager stopping
 + 328306 Serialization of FormAuthentication
 + 328332 Response.getContentType works with setHeader
 + 328523 Fixed overloaded setters in AppProvider
 + 328008 Handle update to Servlet Spec 3 Section 8.2.3.h.ii
 + 328778 Improved javadoc for secure session cookies
 + 328782 allow per connection max idle time to be set
 + 328885 web overrides do not override
 + 328988 Idle saving of session values
 + 329180 Spin check for Selector to stop
 + 329410 Enforce XmlConfiguration properties as Map<String,String>
 + 329602 only clear ServletContext attributes on doStop
 + 329642 Concurrent modification exception in Deployment Manager
 + 329643 Improved deployment of resource collections
 + JETTY-748 Prevent race close of socket by old acceptor threads
 + JETTY-1291 Extract query parameters even if POST content consumed
 + JETTY-1295 Contexts mixed up when hot-deploying on virtual hosts
 + JETTY-1297 Make ServletContext.getContext(String) virtual host aware

jetty-6.1.26 - 10 November 2010
 + JETTY-748 Prevent race close of socket by old acceptor threads
 + JETTY-1239 HTAccessHandler [allow from 127.0.0.1] does not work
 + JETTY-1291 Extract query parameters even if POST content consumed
 + JETTY-1293 Avoid usage of String.split
 + JETTY-1296 Always clear changes list in selectManager

jetty-6.1.26.RC0 - 20 October 2010
 + JETTY-547 Improved usage of shutdownOutput before close.
 + JETTY-912 add per exchange timeout
 + JETTY-1051 offer jetty.skip flag for maven plugin
 + JETTY-1096 exclude maven and plexus classes from jetty plugin
 + JETTY-1248 Infinite loop creating temp MultiPart files
 + JETTY-1264 Idle timer deadlock
 + JETTY-1271 Handle unavailable request
 + JETTY-1278 J2se6 SPI filter handling fix
 + JETTY-1283 Allow JSONPojoConvertorFactory to set fromJSON
 + JETTY-1287 rewrite handler thread safe issue resolved
 + JETTY-1288 info when atypical classloader set to WebAppContext
 + JETTY-1289 MRU cache for filter chains
 + JETTY-1292 close input streams after keystore.load()
 + 325468 Clean work webapp dir before unpack
 + 327109 Fixed AJP handling of empty packets
 + 327562 Implement all X-Forwarded headers in ProxyServlet

jetty-7.2.0.v20101020 - 20 October 2010
 + 289540 added javadoc into distribution
 + 297154 add source distribution artifact
 + 323985 Xmlconfiguration pulls start.jar config properties
 + 324369 Improved handling of multiple versions of
   draft-ietf-hybi-thewebsocketprotocol
 + 326734 Configure Digest maxNonceAge with Security handler init param
 + 327109 Fixed AJP handling of empty packets
 + 327183 Allow better configurability of HttpClient for TLS/SSL
 + 327469 removed needless java6 dependencies
 + 327562 Implement all X-Forwarded headers in ProxyServlet
 + 327601 Multipart Filter handles quoted tokens
 + 327725 Nested ResourceCaches
 + 328199 Ensure blocking connectors always close socket
 + 328205 Improved SelectManager stopping
 + 328273 Added serializable to default user identity
 + JETTY-1288 Info statement when atypical classloader set on WebAppContext
 + JETTY-1289 LRU cache for filter chains

jetty-7.2.0.RC0 - 01 October 2010
 + 314087 Simplified SelectorManager
 + 319334 Concurrent, sharable ResourceCache
 + 319370 WebAppClassLoader.Context
 + 319444 Two nulls are appended to log statements from ContextHanler$Context
 + 320073 Reconsile configuration mechanism
 + 320112 Websocket in aggregate jars
 + 320264 Removed duplicate mime.property entries
 + 320457 Added rfc2045 support to B64Code
 + 321232 BasicAuthenticator ignores bad Authorization header.
 + 321307 HashSessionManager calls passivation listeners.
 + 321730 SelectChannelEndPoint prints to System.err
 + 321735 HttpClient onException called for buffer overflow.
 + 322448 Added jetty-dir.css for directory listings
 + 322575 NPE in HotSwapHandler if old handler null
 + 322683 RewriteHandler thread safety
 + 323196 org.mortbay properties to org.eclipse
 + 323435 MovedContextHandler permanent redirection
 + 323464 IPv6 localhost with no Host header
 + 324110 Merge async dispatch parameters
 + 324158 Durable download or Orbit jars
 + 324260 Jetty-6 continuations handle complete calls
 + 324359 illegal actions on AsyncContext should not change its state.
 + 324360 validate input on getResource since loop logic obscures subclass
   input validation.
 + 324369 Implement draft-ietf-hybi-thewebsocketprotocol-01
 + 324377 Allow dispatch of ServletRequest and ServletResponse
 + 324379 Change content type after getWriter
 + 324501 Fire RequestListener.requestDestroyed in last-to-first order.
 + 324601 Check session expiry on access
 + 324679 Allow filter to write before static content
 + 324811 NPE in Server.dump
 + 324812 restore WebAppContext constructor used by geronimo integration
 + 325072 include to DefaultServlet of missing file throws
   FileNotFoundException
 + 325105 websocket ondisconnect fixed
 + 325128 websocket send during onConnect
 + 325468 Clean work webapp dir before unpack
 + 326612 Handle X-Forwarded-Proto header
 + JETTY-912 added per exchange timeout api
 + JETTY-1063 Plugin problems with spaces in classpath resource references
 + JETTY-1245 Do not use direct buffers with NIO SSL
 + JETTY-1249 Apply max idle time to all connectors
 + JETTY-1250 Parallel start of HandlerCollection
 + JETTY-1256 annotation and jta jars from Orbit
 + JETTY-1259 NullPointerException in JDBCSessionIdManager when invalidating
   session
 + JETTY-1261 errant listener usage in StandardDescriptorProcessor
 + JETTY-1263 JDBCSessionIdManager table creation fails on Oracle
 + JETTY-1265 Reason field option in client response
 + JETTY-1266 Destroy sessions before filters/servlets
 + JETTY-1268 Form Auth saves POST data
 + JETTY-1269 Improve log multithreadedness
 + JETTY-1270 Websocket closed endp protection
 + JETTY-1271 handled unavailable exception
 + JETTY-1279 Make jetty-plus.xml enable plus features for all webapps by
   default
 + JETTY-1281 Create new session after authentication
 + JETTY-1283 JSONPojoConvertorFactory can turn off fromJSON
 + Fix jetty-plus.xml for new configuration names
 + Added ignore to Logger interface
 + Improved debug dump

jetty-7.1.6.v20100715
 + 319519 Warn about duplicate configuration files
 + 319655 Reset HEAD status
 + JETTY-1247 synchronize recylcing of SSL NIO buffers
 + JETTY-1248 fix parsing of bad multiparts
 + JETTY-1249 Apply max idle time to all connectors
 + JETTY-1251 Replace then close selector for JVM bugs

jetty-8.0.0.M1 - 12 July 2010
 + 306350 Ensure jars excluded by ordering are not scanned for annotations
 + JETTY-1224 Change jetty-8 merge rules for fragment descriptors and
   annotations
 + Ensure <absolute-ordering> in web.xml overrides relative <ordering> in
   fragments
 + Ensure empty <absolute-ordering> implies exclusion of all fragments
 + Ensure servlet-api jar class inheritance hierarchy is scanned

jetty-7.1.5.v20100705
 + Update ecj to 3.6 Helios release drop
 + 288194 Add blacklist/whitelist to ProxyServlet and ProxyHandler
 + 296570 EOFException for HttpExchange when HttpClient.stop called.
 + 311550 The WebAppProvider should allow setTempDirectory
 + 316449 Websocket disconnect fix
 + 316584 Exception on startup if temp path has spaces and extractWAR=false
 + 316597 Removed null check and fixed name in Resource#hrefEncodeURI
 + 316970 jetty.sh fails to find JETTY_HOME in standard directories
 + 316973 jetty.sh claims java installation is invalid
 + 316976 removed quotes of JAVA_OPTIONS in jetty.sh
 + 317019 Date HTTP header not sent for HTTP/1.0 requests
 + 317759 Allow roles and constraints to be added after init
 + 317906 OPTIONS correctly handles TRACE
 + 318308 Correct quoting of unicode control characters
 + 318470 unboxing NPE protection in HttpConnection
 + 318551 Optional uncheck Printwriter
 + JETTY-1237 Save local/remote address to be available after close
 + 317007 Unable to run Jetty OSGi when
   -Dosgi.compatibility.bootdelegation=false
 + 316909 CNFE: org.xml.sax.SAXException on org.eclipse.jetty.osgi.boot start
   with jsp fragment
 + 317231 Ability to configure jetty with a fragment bundle that contains
   etc/jetty.xml
 + 319060 Support web-bundles that are not expanded (bundle is zipped)

jetty-6.1.25 - 26 July 2010
 + Jetty-6 is now in maintenance mode.
 + JETTY-1212 Long content lengths
 + JETTY-1214 Avoid ISE when scavenging invalid session
 + JETTY-1223 DefaultServlet: NPE when setting relativeResourceBase and
   resourceBase is not set
 + JETTY-1226 javax.activation needs to be listed in the system classes
 + JETTY-1237 Remember local/remote details of endpoint
 + JETTY-1251 protected against closed selector
 + COMETD-112 if two threads create the same channel, then create events may
   occur after subscribe events
 + 320264 Removed duplicate mime.property entries

jetty-7.1.4.v20100610
 + 298551 SslSocketConnector does not need keystore stream
 + 295715 AbstractSessionManager decoupled from Context
 + 292326 Stop continuations if server is stopped.
 + 292814 Make QoSFilter and DoSFilter JMX manageable
 + 293222 Improve request log to handle/show asynchronous latency
 + 294212 Can not customize session cookie path
 + 301608 Deregister shutdown hooks
 + 302350 org.eclipse.jetty.server.NCSARequestLog is missing JavaDoc
 + 303661 jetty.sh failes if JETTY_HOME is not writeable
 + 304100 Better document JMX setup in jetty-jmx.xml
 + 305300 AsyncContext.start dispatches runnable
 + 314299 Create test harness for JDBCLoginService
 + 314581 Implement the Sec-Websocket handshake
 + 315190 CrossOriginFilter avoid headers not understood by WebSocket
 + 315687 included init script fails to test for JETTY_HOME as empty
 + 315715 Improved Cookie version handling. Server.setMaxCookieVersion
 + 315744 Fixed STOP.PORT and STOP.KEY in start.jar
 + 315748 Removed --fromDaemon from start.jar (replaced with --daemon)
 + 315925 Improved context xml configuration handling
 + 315995 Incorrect package name in system classes list
 + 316119 Fixed maxIdleTime for SocketEndPoint
 + 316254 Implement @DeclareRoles
 + 316334 Breaking change on org.eclipse.jetty.client.HttpExchange
 + 316399 Debug output in MultiPartFilter
 + 316413 Restarting webapp for packed war fails
 + 316557 OSGi HttpService failure due to undeployed context handlers
 + JETTY-547 Delay close after shutdown until request read
 + JETTY-1231 Support context request log handler

jetty-7.1.3.v20100526
 + 296567 HttpClient RedirectListener handles new HttpDestination
 + 297598 JDBCLoginService uses hardcoded credential class
 + 305898 Websocket handles query string in URI
 + 307457 Exchanges are left unhandled when connection is lost
 + 313205 Unable to run test-jdbc-sessions tests
 + 314177 JSTL support is broken
 + 314009 jetty.xml configuration file on command line
 + 314459 support maven3 for builds

jetty-7.1.2.v20100523
 + 308866 Update test suite to JUnit4 - Module jetty-util
 + 312948 Recycle SSL crypto buffers
 + 313196 randomly allocate ports for session test.
 + 313278 Implement octet ranges in IPAccessHandler
 + 313336 secure websockets
 + 314009 updated README.txt
 + Update links to jetty website and wiki on test webapp

jetty-7.1.1.v20100517
 + 302344 Make the list of available contexts if root context is not configured
   optional
 + 304803 Remove TypeUtil Integer and Long caches
 + 306226 HttpClient should allow changing the keystore and truststore type
 + 308857 Update test suite to JUnit4 - Module jetty-jndi
 + 308856 Update test suite to JUnit4 - Module jetty-jmx
 + 308860 Update test suite to JUnit4 - Module jetty-rewrite
 + 308850 Update test suite to JUnit4 - Module jetty-annotations
 + 308853 Update test suite to JUnit4 - Module jetty-deploy
 + 308854 Update test suite to JUnit4 - Module jetty-http
 + 308859 Update test suite to JUnit4 - Module jetty-policy
 + 308858 Update test suite to JUnit4 - Module jetty-plus
 + 308863 Update test suite to JUnit4 - Module jetty-servlet
 + 308855 Update test suite to JUnit4 - Module jetty-io
 + 308862 Update test suite to JUnit4 - Module jetty-server
 + 308867 Update test suite to JUnit4 - Module jetty-webapp
 + 310918 Fixed write blocking for client HttpConnection
 + 312526 Protect shutdown thread initialization during shutdown

jetty-7.1.0 - 05 May 2010
 + 306353 fixed cross context dispatch to root context.
 + 311154 Added deprecated StringBuffer API for backwards compatibility
 + 311554 Protect shutdown thread from Server#doStop
 + 312243 Optimized timeout handling

jetty-7.1.0.RC1 - 05 May 2010
 + 286889 Allow System and Server classes to be set on Server instance and when
   applied to all webapps
 + 291448 SessionManager has isCheckingRemoteSessionIdEncoding
 + 296650 JETTY-1198 reset idle timeout on request body chunks
 + 297104 HTTP CONNECT does not work correct with SSL destinations
 + 306782 Close connection when expected 100 continues is not sent
 + 308848 Update test suite to JUnit4 - Module jetty-ajp
 + 308861 Update test suite to JUnit4 - Module jetty-security
 + 308864 Update test suite to JUnit4 - Module jetty-servlets
 + 308865 Update test suite to JUnit4 - Module jetty-start
 + 308868 Update test suite to JUnit4 - Module jetty-websocket
 + 308869 Update test suite to JUnit4 - Module jetty-xml
 + 309153 Hide extracted WEB-INF/lib when running a non-extracted war
 + 309369 Added WebSocketLoadTest
 + 309686 Fixed response buffers usage
 + 310094 Improved start.jar options handling and configs
 + 310382 NPE protection when WAR is not a file
 + 310562 SslSocketConnector fails to start if excludeCipherSuites is set
 + 310634 Get the localport when opening a server socket.
 + 310703 Update test suite to JUnit4 - Module tests/test-integration
 + 310918 Synchronize content exchange
 + 311154 Use Appendable in preference to StringBuilder/StringBuffer in APIs
 + 311362 Optional org.eclipse.jetty.util.log.stderr.SOURCE
 + JETTY-1030 Improve jetty.sh script
 + JETTY-1142 Replace Set-Cookies with same name

jetty-7.1.0.RC0 - 27 April 2010
 + 294563 Websocket client connection
 + 297104 Improve handling of CONNECT method
 + 306349 ProxyServlet does not work unless deployed at /
 + 307294 Add AbstractLifeCycle.AbstractLifeCycleListener implementation
 + 307847 Fixed combining mime type parameters
 + 307898 Handle large/async websocket messages
 + 308009 ObjectMBean incorrectly casts getTargetException() to Exception
 + 308420 convert jetty-plus.xml to use DeploymentManager
 + 308925 Protect the test webapp from remote access
 + 309466 Removed synchronization from StdErrLog
 + 309765 Added JSP module
 + 310051 _configurationClasses now defaults to null in WebAppContext
 + 310094 Improved start.jar usage and config files
 + 310431 Default ErrorHandler as server Bean
 + 310467 Allow SocketConnector to create generic Connection objects
 + 310603 Make Logger interface consistent
 + 310605 Make a clean room implementation of the JSP logger bridge
 + Add AnnotationConfiguration to jetty-plus.xml
 + Fix jetty-plus.xml reference to addLifeCycle
 + JETTY-1200 SSL NIO Endpoint wraps non NIO buffers
 + JETTY-1202 Use platform default algorithm for SecureRandom
 + Merged 7.0.2.v20100331
 + Add NPE protection to ContainerInitializerConfiguration
 + Temporarily remove jetty-osgi module to clarify jsp version compatibility
 + JETTY-1212 handle long content lengths
 + JETTY-1214 avoid ISE when scavenging invalid session
 + JETTY-903 Stop both caches

jetty-7.0.2.v20100331 - 31 March 2010
 + 297552 Don't call Continuation timeouts from acceptor tick
 + 298236 Additional unit tests for jetty-client
 + 306783 NPE in StdErrLog when Throwable is null
 + 306840 Suppress content-length in requests with no content
 + 306880 Support for UPGRADE in HttpClient
 + 306884 Suspend with timeout <=0 never expires
 + 306782 httpbis interpretation of 100 continues. Body never skipped
 + 307589 updated servlet 3.0 continuations for final API
 + Take excess logging statements out of startup
 + Ensure webapps with no WEB-INF don't scan WEB-INF/lib
 + Allow Configuration array to be set on Server instance for all web apps

jetty-6.1.24 - 21 April 2010
 + JETTY-903 Stop both caches
 + JETTY-1198 reset idle timeout on request body chunks
 + JETTY-1200 SSL NIO Endpoint wraps non NIO buffers
 + JETTY-1211 SetUID loadlibrary name and debug
 + 308925 Protect the test webapp from remote access
 + COMETD-99 ClientImpl logs exceptions in listeners with "debug" level
 + COMETD-100 ClientImpl logs "null" as clientId
 + COMETD-107 Reloading the application with reload extension does not fire
   /meta/connect handlers until long poll timeout expires
 + Upgraded to cometd 1.1.1 client

jetty-6.1.23 - 02 April 2010
 + JSON parses NaN as null
 + Updated JSP to 2.1.v20091210
 + COMETD-28 Improved concurrency usage in Bayeux and channel handling
 + COMETD-46 reset ContentExchange content on resend
 + COMETD-58 Extension.rcv() return null causes NPE in
   AbstractBayeux.PublishHandler.publish
 + COMETD-59 AcknowledgeExtension does not handle null channel in Message
 + COMETD-62 Delay add listeners until after client construction
 + 296569 removeLifeCycleListener() has no effect
 + 292800 ContextDeployer - recursive setting is undone by FilenameFilter
 + 300178 HttpClients opens too many connections that are immediately closed
 + 304658 Inconsistent Expires date format in Set-Cookie headers with maxAge=0
 + 304698 org.eclipse.jetty.http.HttpFields$DateGenerator.formatCookieDate()
   uses wrong (?) date format
 + 306331 Session manager is kept after call to doScope
 + 306840 suppress content-length in requests without content
 + Remove references to old content in HttpClient client tests for www.sun.com
 + JETTY-875 Allow setting of advice field in response to Handshake
 + JETTY-983 Range handling cleanup
 + JETTY-1133 Handle multiple URL ; parameters
 + JETTY-1134 BayeuxClient: Connect msg should be sent as array
 + JETTY-1149 transient should be volatile in AbstractLifeCycle
 + JETTY-1153 System property for UrlEncoded charset
 + JETTY-1155 HttpConnection.close notifies HttpExchange
 + JETTY-1156 SSL blocking close with JVM Bug busy key fix
 + JETTY-1157 Don't hold array passed in write(byte[])
 + JETTY-1158 NPE in StdErrLog when Throwable is null
 + JETTY-1161 An Extension that measures round-trip delay for cometd messages.
 + JETTY-1162 Add support for async/sync message delivery to BayeuxClient
 + JETTY-1163 AJP13 forces 8859-1 encoding
 + JETTY-1168 Don't hold sessionIdManager lock when invalidating sessions
 + JETTY-1170 NPE on client when server-side extension returns null
 + JETTY-1174 Close rather than finish Gzipstreams to avoid JVM leak
 + JETTY-1175 NPE in TimesyncExtension
 + JETTY-1176 NPE in StatisticsExtension if client is null
 + JETTY-1177 Allow error handler to set cacheControl
 + JETTY-1178 Make continuation servlet to log the incoming JSON in case of
   parsing errors
 + JETTY-1180 Extension methods are wrongly called
 + JETTY-1182 COMETD-76 do not lock client while sending messages.
 + JETTY-1183 AcknowledgedMessagesClientExtension does not handle correctly
   message resend when client long polls again
 + JETTY-1186 Better document JMX setup in jetty-jmx.xml
 + JETTY-1188 Null old jobs in QueuedThreadPool
 + JETTY-1191 Limit size of ChannelId cache
 + JETTY-1192 Fixed Digested POST and HttpExchange onRetry
 + JETTY-1193 Exception details are lost in AbstractCometdServlet.getMessages
 + JETTY-1195 Coalesce buffers in ChannelEndPoint.flush()
 + JETTY-1196 Enable TCP_NODELAY by default in client connectors
 + JETTY-1197 SetUID module test fails when using Java 1.6 to build
 + JETTY-1199 FindBugs cleanups
 + JETTY-1205 Memory leak in browser-to-client mapping
 + JETTY-1207 NPE protection in FormAuthenticator
 + JETTY-1202 Use platfrom default algorithm for SecureRandom

jetty-7.0.2.RC0
 + JSON parses NaN as null
 + 290765 Reset input for HttpExchange retry.
 + 292799 WebAppDeployer - start a started context?
 + 292800 ContextDeployer - recursive setting is undone by FilenameFilter
 + 294799 when configuring a webapp, don't look for WEB-INF/jetty6-web.xml
 + 296569 removeLifeCycleListener() has no effect
 + 296765 JMX Connector Server and ShutdownThread
 + 297421 Hide server/system classes from WebAppClassLoader.getResources
 + 297783 Handle HEAD reponses in HttpClient
 + 298144 Unit test for jetty-client connecting to a server that uses Basic
   Auth
 + 298145 Reorganized test harness to separate the HTTP PUT and HTTP GET test
   URLs
 + 298234 Unit test for jetty-client handling different HTTP error codes
 + 298667 DeploymentManager uses ContextProvider and WebAppProvider
 + 299455 Enum support in JSONPojoConvertor
 + 300178 HttpClients opens too many connections that are immediately closed
 + 300733 Jars from lib/ext are not visible for my web application
 + 300933 AbstractConnector uses concurrent objects for stats
 + 301089 Improve statistics available in StatisticsHandler and
   AbstractConnector
 + 302018 Improve statistics available in AbstractSessionHandler
 + 302198 Rename HttpClient authorization classes to Authentication
 + 302244 invalid configuration boolean conversion in FormAuthenticator
 + 302246 redirect loop using form authenticator
 + 302556 CrossOriginFilter does not work correctly when
   Access-Control-Request-Headers header is not present
 + 302669 WebInfConfiguration.unpack() unpacks WEB-INF/* from a
   ResourceCollection, breaking JSP reloading with ResourceCollections
 + 303526 Added include cyphers
 + 304307 Handle ;jsessionid in FROM Auth
 + 304532 Skip some tests on IBM JVMs until resolved
 + 304658 Inconsistent Expires date format in Set-Cookie headers with maxAge=0
 + 304698 org.eclipse.jetty.http.HttpFields$DateGenerator.formatCookieDate()
   uses wrong (?) date format
 + 304781 Reset HttpExchange timeout on slow request content.
 + 304801 SSL connections FULL fix
 + 306330 Flush filter chain cache after Invoker servlet
 + 306331 Session manager is kept after call to doScope
 + JETTY-776 Make new session-tests module to concentrate all reusable session
   clustering test code
 + JETTY-910 Allow request listeners to access session
 + JETTY-983 Range handling cleanup
 + JETTY-1151 JETTY-1098 allow UTF-8 with 0 carry bits
 + JETTY-1153 System property for UrlEncoded charset
 + JETTY-1155 HttpConnection.close notifies HttpExchange
 + JETTY-1156 SSL blocking close with JVM Bug busy key fix
 + JETTY-1157 Don't hold array passed in write(byte[])
 + JETTY-1163 AJP13 forces 8859-1 encoding
 + JETTY-1177 Allow error handler to set cacheControl
 + JETTY-1179 Persistant session tables created on MySQL use wrong datatype
 + JETTY-1184 shrink thread pool even with frequent small jobs
 + JETTY-1133 Handle multiple URL ; parameters
 + JETTY-1174 Close rather than finish Gzipstreams to avoid JVM leak
 + JETTY-1192 Fixed Digested POST
 + JETTY-1199 FindBugs cleanups
 + COMETD-46 reset ContentExchange response content on resend
 + Added IPAccessHandler
 + Updated Servlet3Continuation to final 3.0.20100224
 + 305997 Coalesce buffers in ChannelEndPoint.flush()
 + 306028 Enable TCP_NODELAY by default in client connectors

jetty-8.0.0.M0 - 28 February 2010
 + Updated servlet 3.0 spec 20100224
 + Merged 7.0.1.v20091116
 + Updated to cometd 1.0.1

jetty-7.0.1.v20091125 - 25 November 2009
 + 274251 DefaultServlet supports exact match mode.
 + 288401 HttpExchange.cancel() Method Unimplemented
 + 289027 deobfuscate HttpClient SSL passwords
 + 289265 Test harness for async input
 + 289959 Improved ContextDeployer configuration
 + 289960 start.jar assumes command line args are configs
 + 291019 Fix default DEBUG option; "-D.DEBUG=true" now works
 + 291340 Race condition in onException() notifications
 + 291543 make bin/*.sh scripts executable in distribution
 + 291589 Update jetty-rewrite demo
 + 292642 Fix errors in embedded Jetty examples
 + 292825 Continuations ISE rather than ignore bad transitions
 + 292546 Proactively enforce HttpClient idle timeout
 + 293222 Improved StatisticsHandler for async
 + 293506 Unable to use jconsole with Jetty when running with security manager
 + 293557 Add "jad" mime mapping
 + 294154 Patched jetty-osgi
 + 294224 HttpClient timeout setting has no effect when connecting to host
 + 294345 Support for HTTP/301 + HTTP/302 response codes
 + 294563 Initial websocket implementation
 + JETTY-937 More JVM bug work arounds. Insert pause if all else fails
 + JETTY-983 Send content-length with multipart ranges
 + JETTY-1114 unsynchronised WebAppClassloader.getResource(String)
 + JETTY-1121 Merge Multipart query parameters
 + JETTY-1122 Handle multi-byte utf that causes buffer overflow
 + JETTY-1125 TransparentProxy incorrectly configured for test webapp
 + JETTY-1129 Filter control characters out of StdErrLog
 + JETTY-1135 Handle connection closed before accepted during JVM bug work
   around
 + JETTY-1144 fixed multi-byte character overflow
 + JETTY-1148 Reset partially read request reader.
 + COMETD-34 Support Baeyux MBean
 + Fixed XSS issue in CookieDump demo servlet.
 + Improved start.jar usage text for properties
 + Promoted Jetty Centralized Logging from Sandbox
 + Promoted Jetty WebApp Verifier from Sandbox
 + Refactored continuation test harnessess
 + Fixed client abort asocciation
 + CQ-3581 jetty OSGi contribution
 + Moved centralized logging and verifier back to sandbox
 + CVE-2009-3555 Prevent SSL renegotiate for SSL vulnerability
 + 295421 Cannot reset() a newly created HttpExchange: IllegalStateException 0
   => 0
 + 295562 CrossOriginFilter does not work with default values in Chrome and
   Safari

jetty-7.0.0.v20091005 - 05 October 2009
 + 291340 Race condition in onException() notifications

jetty-6.1.21 - 22 September 2009
 + JETTY-719 Document state machine of jetty http client
 + JETTY-933 State == HEADER in client
 + JETTY-936 Improved servlet matching and optimized
 + JETTY-1038 ChannelId.isParentOf returns the wrong result
 + JETTY-1061 Catch exceptions from cometd listeners
 + JETTY-1072 maven plugin handles context path not as documented
 + JETTY-1080 modified previous fix for windows
 + JETTY-1084 HEAD command not setting content-type in response under certain
   circumstances
 + JETTY-1090 resolve inifinte loop condition for webdav listener
 + JETTY-1092 MultiPartFilter can be pushed into infinite loop
 + JETTY-1093 Request.toString throws exception when size exceeds 4k
 + JETTY-1098 Default form encoding is UTF8
 + JETTY-1099 Improve cookie handling in BayeuxClient
 + JETTY-1100 extend setuid feature to allow setting max open file descriptors
 + JETTY-1102 Wrong usage of deliver() in private chat messages
 + JETTY-1108 SSL EOF detection
 + JETTY-1109 Improper handling of cookies in Terracotta tests
 + JETTY-1112 Response fails if header exceeds buffer size
 + JETTY-1113 IllegalStateException when adding servlet filters
   programmatically
 + JETTY-1114 Unsynchronize webapp classloader getResource
 + 282543 HttpClient SSL buffer size fix
 + 288055 fix jetty-client for failed listener state machine
 + 288153 reset exchange when resending
 + 288182 PUT request fails during retry
 + Fix DefaultServletTest for windows
 + Update Jetty implementation of com.sun.net.httpserver.*
 + Include tmp directory sweeper in build
 + Streamline jetty-jboss build, update sar to QueuedThreadPool

jetty-7.0.0.RC6 - 21 September 2009
 + Fixed XSS issue in CookieDump demo servlet.
 + 289958 StatisticsServlet incorrectly adds StatisticsHandler
 + 289960 start.jar assumes command line args are configs
 + 290081 Eager consume LF after CR
 + 290761 HttpExchange isDone handles intercepted events.
 + JETTY-719 Document state machine of jetty http client
 + JETTY-780 CNFE during startup of webapp with spring-context >= 2.5.1
 + JETTY-936 274251 Improved servlet matching and optimized'
 + JETTY-1080 modify previous fix to work on windows
 + JETTY-1084 HEAD command not setting content-type in response under certain
   circumstances
 + JETTY-1086 Use UncheckedPrintWriter & cleaned up HttpStatus.Code usage
 + JETTY-1090 resolve potential infinite loop with webdav listener
 + JETTY-1092 MultiPartFilter can be pushed into infinite loop
 + JETTY-1093 Request.toString throws exception when size exceeds 4k
 + JETTY-1098 Default form encoding is UTF8
 + JETTY-1101 Updated servlet3 continuation constructor
 + JETTY-1105 Custom error pages aren't working
 + JETTY-1108 SSL EOF detection
 + JETTY-1112 Response fails if header exceeds buffer size
 + JETTY-1113 IllegalStateException when adding servlet filters
   programmatically
 + 280723 Add non blocking statistics handler
 + 282543 HttpClient SSL buffer size fix
 + 283357 org.eclipse.jetty.server.HttpConnectionTest exceptions
 + 288055 jetty-client fails to resolve failed resolution attempts correctly
 + 288153 jetty-client resend doesn't reset exchange
 + 288466 LocalConnector is not thread safe
 + 288514 AbstractConnector does not handle InterruptedExceptions on shutdown
 + 288772 Failure to connect does not set status to EXCEPTED
 + 289146 formalize reload policy functionality
 + 289156 jetty-client: no longer throw runtime exception for bad authn details
 + 288182 PUT request fails during retry
 + 289221 HttpExchange does not timeout when using blocking connector
 + 289285 org.eclipse.jetty.continuation 7.0.0.RC5 imports the
   org.mortbay.util.ajax package
 + 289686 HttpExchange.setStatus() has too coarse synchronization
 + Tweak DefaultServletTest under windows
 + Copy VERSION.txt to distro
 + Remove printlns from jetty-plus

jetty-6.1.20 - 27 August 2009
 + JETTY-838 Don't log and throw
 + JETTY-874 Better error on full header.
 + JETTY-960 Support ldaps
 + JETTY-1046 maven-jetty-jspc-plugin keepSources takes affect only in
   packageRoot
 + JETTY-1057 XSS error page
 + JETTY-1065 Add RedirectRegexRule to provide match/replace/group redirect
   support
 + JETTY-1066 Send 400 error for request URI parse exceptions
 + JETTY-1068 Avoid busy flush of async SSL
 + JETTY-1069 Adjust Bayeux Java client backoff algorithm
 + JETTY-1070 Java Bayeux Client not sending /meta/disconnect on stop
 + JETTY-1074 JMX thread manipulation
 + JETTY-1077 HashSSORealm shares Principals between UserRealms
 + JETTY-1078 Automatic JSON Pojo Conversion
 + JETTY-1079 ResourceCollection.toString() can throw IllegalStateException
 + JETTY-1080 Ignore files that would be extracted outside the destination
   directory when unpacking WARs
 + JETTY-1081 Handle null content type in GzipFilter
 + JETTY-1084 Disable GzipFilter for HEAD requests
 + JETTY-1085 Allow url sessionID if cookie invalid
 + JETTY-1086 Added UncheckedPrintWriter to avoid ignored EOFs
 + JETTY-1087 Chunked SSL non blocking input
 + JETTY-1098 Upgrade jsp to SJSAS-9_1_1-B60F-07_Jan_2009
 + 283513 Check endp.isOpen when blocking read
 + 283818 fixed merge of forward parameters
 + 285006 Fixed NPE in AbstractConnector during shutdown
 + 286535 ContentExchange status code
 + 286911 Clean out cache when recycling HTTP fields
 + COMETD-7 max latency config for lazy messages
 + Added getSubscriptions to cometd client
 + Made unSubscribeAll public on cometd client
 + Removed clearing of queue in unSubscribeAll for cometd client
 + Update test-jndi and test-annotation examples for atomikos 3.5.5
 + Clarified cometd interval timeout and allow per client intervals
 + Update Main.main method to call setWar
 + Added DebugHandler

jetty-7.0.0.RC5 - 27 August 2009
 + 286911 Clean out cache when recycling HTTP fields
 + JETTY-838 Don't log and throw
 + JETTY-874 Better header full warnings
 + JETTY-960 Support for ldaps
 + JETTY-1081 Handle null content type in GzipFilter
 + JETTY-1084 Disable GzipFilter for HEAD requests
 + JETTY-1085 Allow url sessionID if cookie invalid
 + JETTY-1086 Added UncheckedPrintWriter to avoid ignored EOFs
 + JETTY-1087 Chunked SSL non blocking input
 + 287496 Use start.ini always and added --exec
 + 287632 FilterContinuations for blocking jetty6

jetty-6.1.19 - 01 July 2009
 + JETTY-799 shell script for jetty on cygwin
 + JETTY-863 Non blocking stats handler
 + JETTY-937 Further Improvements for sun JVM selector bugs
 + JETTY-970 BayeuxLoadGenerator latency handling
 + JETTY-1011 Grizzly uses queued thread pool
 + JETTY-1028 jetty:run plugin should check for the web.xml from the overlays
   if not found in src/main/webapp/WEB-INF/
 + JETTY-1029 Handle quoted cookie paths
 + JETTY-1031 Handle large pipeline
 + JETTY-1033 jetty-plus compiled with jdk1.5
 + JETTY-1034 Cookie parsing
 + JETTY-1037 reimplemented channel doRemove
 + JETTY-1040 jetty.client.HttpConnection does not handle non IOExceptions
 + JETTY-1042 Avoid cookie reuse on shared connection
 + JETTY-1044 add commons-daemon support as contrib/start-daemon module
 + JETTY-1045 Handle the case where request.PathInfo() should be "/*"
 + JETTY-1046 maven-jetty-jspc-plugin keepSources takes affect only in
   packageRoot
 + JETTY-1047 Cometd client can grow cookie headers
 + JETTY-1048 Default servlet can handle partially filtered large static
   content
 + JETTY-1049 Improved transparent proxy usability
 + JETTY-1054 Avoid double deploys
 + JETTY-1055 Cookie quoting
 + JETTY-1057 Error page stack trace XSS
 + JETTY-1058 Handle trailing / with aliases on
 + JETTY-1062 Don't filter cometd message without data

jetty-7.0.0.RC4 - 18 August 2009
 + 286185 Implement ability for JSON implementation to automatically register
   convertors
 + Added discoverable start options
 + 286535 ContentExchange status code
 + 285891 SessionAuthentication is serializable
 + JETTY-1079 ResourceCollection.toString
 + 279820 Fixed HotSwapHandler
 + JETTY-1080 Ignore files that would be extracted outside the destination
   directory when unpacking WARs
 + JETTY-1057 XSS error page

jetty-7.0.0.RC3 - 07 August 2009
 + 277403 remove system properties
 + JETTY-1074 JMX thread manipulation
 + Improved deferred authentication handling
 + 285697 extract parameters if dispatch has query
 + 282447 concurrent destinations in HttpClient
 + 283172 fix Windows build, broken on directory creation with the
   DefaultServlet
 + 283375 additional error-checking on SSL connector passwords to prevent NPE
 + 283513 Check endp.isOpen when blocking read

jetty-7.0.0.RC2 - 29 June 2009
 + 283844 Webapp / TLD errors are not clear
 + 283375 improved extensibility of SSL connectors
 + 283818 fixed merge of forward parameters
 + backport jetty-8 annotation parsing to jetty-7
 + Disassociate method on IdentityService
 + 284510 Enhance jetty-start for diagnosis and unit testing
 + 284475 update jetty.sh for new OPTIONS syntax
 + Added DebugHandler
 + Added JavaUtilLog for Jetty logging to java.util.logging framework
 + 284981 Implement a cross-origin filter
 + Improved handling of overlays and resourceCollections
 + 285006 fix AbstractConnector NPE during shutdown.

jetty-7.0.0.RC1 - 15 June 2009
 + JETTY-1066 283357 400 response for bad URIs
 + JETTY-1068 Avoid busy flush of async SSL
 + 283344 Startup on windows is broken

jetty-7.0.0.RC0 - 08 June 2009
 + JETTY-967 create standalone build for PKCS12Import at codehaus
 + JETTY-1056 update jetty-ant module for Jetty 7 at codehaus trunk
 + JETTY-1058 Handle trailing / with aliases
 + 280843 Buffer pool uses isHeader
 + 271535 Adding integration tests, and enabling RFC2616 tests
 + 281287 Handle date headers before 1 Jan 1970
 + 282807 Better handling of 100 continues if response committed.

jetty-7.0.0.M4 - 01 June 2009
 + 281059 NPE in QTP with debug on
 + JETTY-799 shell script for jetty on cygwin
 + JETTY-1031 Handle large pipeline
 + JETTY-1034 Cookie parsing
 + JETTY-1042 Prevent cookie leak between shared connection
 + JETTY-1048 Fix for large partially filtered static content
 + JETTY-1049 Improved transparent proxy usability
 + JETTY-1054 Avoid double deploys
 + JETTY-1055 Cookie quoting
 + JETTY-1057 Error page stack trace XSS

jetty-7.0.0.M3 - 20 June 2009
 + fixed race with expired async listeners
 + refactored configuration mechanism
 + added WebAppContext.setConfigurationDiscovered for servlet 3.0 features
 + 274251 Allow dispatch to welcome files that are servlets (configurable)
 + 277403 Cleanup system property usage.
 + 277798 Denial of Service Filter
 + Portable continuations for jetty6 and servlet3
 + Refactored continuations to only support response wrapping
 + Added ContinuationThrowable
 + 276545 Quoted cookie paths
 + 279725 Support 100 and 102 expectations
 + Refactored AbstractBuffers to HttpBuffers for performance
 + Numerous cleanups from static code analysis
 + 280707 client.HttpConnection does not catch and handle non-IOExceptions
 + 281470 Handle the case where request.PathInfo() should be "/*"

jetty-7.0.0.M2 - 18 May 2009
 + JETTY-937 Work around Sun JVM bugs
 + JETTY-941 Linux chkconfig hint
 + JETTY-959 CGI servlet doesn't kill the CGI in case the client disconnects
 + JETTY-980 Fixed ResourceHandler ? handling, and bad URI creation in listings
 + JETTY-996 Make start-stop-daemon optional
 + 273767 Update to use geronimo annotations spec 1.1.1
 + JETTY-1003 java.lang.IllegalArgumentException: timeout can't be negative
 + JETTY-1004 CERT VU#402580 Canonical path handling includes ? in path segment
 + JETTY-1013 MySql Error with JDBCUserRealm
 + JETTY-1014 Enable start-stop-daemon by default on jetty.sh
   (START_STOP_DAEMON=1)
 + JETTY-1015 Reduce BayeuxClient and HttpClient lock contention
 + JETTY-1020 ZipException in org.mortbay.jetty.webapp.TagLibConfiguration
   prevents all contexts from being loaded
 + 275396 Added ScopedHandler to set servlet scope before security handler

jetty-6.1.18 - 16 May 2009
 + JETTY-937 Improved work around sun JVM selector bugs
 + JETTY-1004 CERT VU#402580 Canonical path handling includes ? in path segment
 + JETTY-1008 ContinuationBayeux destroy is called
 + JETTY-1013 MySql Error with JDBCUserRealm
 + JETTY-1014 Enable start-stop-daemon by default on jetty.sh
   (START_STOP_DAEMON=1)
 + JETTY-1015 Reduce BayeuxClient and HttpClient lock contention
 + JETTY-1017 HttpDestination has too coarse locking
 + JETTY-1018 Denial of Service Filter
 + JETTY-1020 ZipException in org.mortbay.jetty.webapp.TagLibConfiguration
   prevents all contexts from being loaded
 + JETTY-1022 Removed several 1.5isms

jetty-5.1.15 - 18 May 2009
 + JETTY-418 synchronized load class
 + JETTY-1004 CERT VU402580 Canonical path handling includes ? in path segment
 + Fixes for CERT438616-CERT237888-CERT21284

jetty-6.1.17 - 30 April 2009
 + JETTY-936 Make optional dispatching to welcome files as servlets
 + JETTY-937 Work around sun JVM selector bugs
 + JETTY-941 Linux chkconfig hint
 + JETTY-957 Reduce hardcoded versions
 + JETTY-980 Security / Directory Listing XSS present
 + JETTY-982 Make test-jaas-webapp run with jetty:run
 + JETTY-983 Default Servlet sets accept-ranges for cached/gzipped content
 + JETTY-988 X-Forwarded-Host has precedence over X-Forwarded-Server
 + JETTY-989 GzipFilter handles addHeader
 + JETTY-990 Async HttpClient connect
 + JETTY-992 URIUtil.encodePath encodes markup characters
 + JETTY-996 Make start-stop-daemon optional
 + JETTY-997 Remove jpackage-utils dependency on rpm install
 + JETTY-985 Allow listeners to implement both interfaces
 + JETTY-1000 Avoided needless 1.5 dependency
 + JETTY-1002 cometd-api to 1.0.beta8
 + JETTY-1003 java.lang.IllegalArgumentException: timeout can't be negative
 + JETTY-1004 CERT VU#402580 Canonical path handling includes ? in path segment
 + JETTY-1006 Resume meta connect on all XD messages

jetty-7.0.0.M1 - 22 April 2009
 + 271258 FORM Authentication dispatch handling avoids caching
 + Initial support for LoginService.logout
 + Removed HTTPConnection specifics from connection dispatching
 + JETTY-695 Handler dump
 + Reworked authentication for deferred authentication
 + Reworked JMX for new layout
 + JETTY-983 DefaultServlet generates accept-ranges for cached/gzip content
 + 273011 JETTY-980 JETTY-992 Security / Directory Listing XSS present
 + 271536 Add support to IO for quietly closing Readers / Writers
 + 273101 Fix DefaultServletTest XSS test case
 + 273153 Test for Nested references in DispatchServlet

jetty-6.1.16 - 01 April 2009
 + JETTY-702 Create "jetty-tasks.xml" for the Ant plugin
 + JETTY-899 Standardize location for configuration files which go into etc
 + JETTY-936 Allow dispatch to welcome files that are servlets
 + JETTY-944 Lazy messages don't prevent long polls waiting
 + JETTY-946 Redeploys with maven jetty plugin of webapps with overlays don't
   work
 + JETTY-947 Exception stops terracotta session scavenger
 + JETTY-948 ConcurrentModificationException in TerracottaSessionManager
   scavenger
 + JETTY-949 Move cometd source to cometd.org project
 + JETTY-953 SSL keystore file input stream is not being closed directly
 + JETTY-956 SslSelectChannelConnector - password should be the default value
   of keyPassword if not specified
 + JETTY-959 CGI servlet doesn't kill the CGI in case the client disconnects
 + JETTY-964 Typo in Jetty 6.1.15 Manifest - Bundle-RequiredExcutionEnvironment
 + JETTY-972 Move cometd code back from cometd.org project (temporarily)
 + JETTY-973 Deliver same message to a collection of cometd Clients

jetty-7.0.0.M0 - 27 March 2009
 + JETTY-496 Support inetd/xinetd through use of System.inheritedChannel()
 + JETTY-540 Merged 3.0 Public Review changes
 + JETTY-567 Delay in initial TLS Handshake With FireFox 3 beta5 and
   SslSelectChannelConnector
 + JETTY-600 Automated tests of WADI integration + upgrade to WADI 2.0
 + JETTY-691 System.getProperty() calls ... wrap them in doPrivileged
 + JETTY-713 Expose additional AbstractConnector methods via MBean
 + JETTY-731 Completed DeliverListener for cometd
 + JETTY-748 RandomAccessFileBuffer for hadoop optimization
 + JETTY-749 Improved ArrayQueue
 + JETTY-765 ensure stop mojo works for all execution phases
 + JETTY-774 Improved caching of mime types with charsets
 + JETTY-775 AbstractSessionTest remove timing related test
 + JETTY-778 handle granular windows timer in lifecycle test
 + JETTY-779 Fixed line feed in request log
 + JETTY-781 Add "mvn jetty:deploy-war" for deploying a pre-assembled war
 + JETTY-782 Implement interval advice for BayeuxClient
 + JETTY-783 Update jetty self-signed certificate
 + JETTY-784 TerracottaSessionManager leaks sessions scavenged in other nodes
 + JETTY-786 Allow DataSourceUserRealm to create tables
 + JETTY-787 Handle MSIE7 mixed encoding
 + JETTY-788 Fix jotm for scoped jndi naming
 + JETTY-790 WaitingContinuations can change mutex if not pending
 + JETTY-792 TerracottaSessionManager does not unlock new session with
   requested id
 + JETTY-793 Fixed DataCache millisecond rounding
 + JETTY-794 WADI integration tests fail intermittently.
 + JETTY-795 NullPointerException in SocketConnector.java
 + JETTY-801 Bring back 2 arg EnvEntry constructor
 + JETTY-802 Modify the default error pages to make association with Jetty
   clearer
 + JETTY-804 HttpClient timeout does not always work
 + JETTY-805 Fix jetty-jaas.xml for new UserRealm package
 + JETTY-806 Timeout related Deadlocks in HTTP Client
 + JETTY-807 HttpTester to handle charsets
 + JETTY-808 cometd client demo run.sh
 + JETTY-809 Need a way to customize WEB-INF/lib file extensions that are added
   to the classpath
 + JETTY-811 Allow configuration of system properties for the maven plugin
   using a file
 + JETTY-813 Simplify NCSARequestLog.java
 + JETTY-814 Add org.eclipse.jetty.client.Address.toString()
 + JETTY-816 Implement reconnect on java bayeux client
 + JETTY-817 Aborted SSL connections may cause jetty to hang with full cpu
 + JETTY-818 Support javax.servlet.request.ssl_session_id
 + JETTY-821 Allow lazy loading of persistent sessions
 + JETTY-822 Commit when autocommit=true causes error with mysql
 + JETTY-823 Extend start.config profiles
 + JETTY-824 Access to inbound byte statistics
 + JETTY-825 URL decoding of spaces (+) fails for encoding not utf8
 + JETTY-830 Add ability to reserve connections on http client
 + JETTY-831 Add ability to stop java bayeux client
 + JETTY-832 More UrlDecoded handling in relation to JETTY-825
 + JETTY-834 Configure DTD does not allow <Map> children
 + JETTY-837 Response headers set via filter are ignored for static resources
 + JETTY-840 add default mime types to *.htc and *.pps
 + JETTY-841 Duplicate messages when sending private message to yourself with
   cometd chat demo
 + JETTY-842 NPE in jetty client when no path component
 + JETTY-843 META-INF/MANIFEST.MF is not present in unpacked webapp
 + JETTY-844 Replace reflection with direct invocation in Slf4jLog
 + JETTY-848 Temporary folder not fully cleanup after stop (via Sweeper)
 + JETTY-854 JNDI scope does not work with applications in a .war
 + JETTY-859 MultiPartFilter ignores the query string parameters
 + JETTY-861 switched buffer pools to ThreadLocal implementation
 + JETTY-862 EncodedHttpURI ignores given encoding in constructor
 + JETTY-866 jetty-client test case fix
 + JETTY-869 NCSARequestLog locale config
 + JETTY-870 NullPointerException in Response when performing redirect to wrong
   relative URL
 + JETTY-871 jetty-client expires() NPE race condition fixed
 + JETTY-876 Added new BlockingArrayQueue and new QueuedThreadPool
 + JETTY-894 Add android .apk to mime types
 + JETTY-897 Remove swing dependency in GzipFilter
 + JETTY-898 Allow jetty debs to start with custom java args provided by users
 + JETTY-899 Standardize location and build process for configuration files
   which go into etc
 + JETTY-890 merge jaspi branch to trunk
 + JETTY-909 Update useragents cache
 + JETTY-917 Change for JETTY-811 breaks systemProperties config parameter in
   maven-jetty-plugin
 + JETTY-922 Fixed NPE on getRemoteHost when socket closed
 + JETTY-923 Client supports attributes
 + JETTY-926 default location for generatedClasses of jspc plugin is incorrect
 + JETTY-939 NPE in AbstractConfiguration.callPreDestroyCallbacks
 + JETTY-938 Deadlock in the TerracottaSessionManager
 + JETTY-946 Redeploys with maven jetty plugin of webapps with overlays don't
   work
 + JETTY-950 Fix double-printing of request URI in request log
 + JETTY-953 SSL keystore file input stream is not being closed directly
 + JETTY-956 SslSelectChannelConnector - password should be the default value
   of keyPassword if not specified
 + moved to org.eclipse packages
 + simplified HandlerContainer API

jetty-6.1.15 - 04 March 2009
 + JETTY-931 Fix issue with jetty-rewrite.xml
 + JETTY-934 fixed stop/start of Bayeux Client
 + JETTY-938 Deadlock in the TerracottaSessionManager
 + JETTY-939 NPE in AbstractConfiguration.callPreDestroyCallbacks
 + JETTY-923 BayeuxClient uses message pools to reduce memory footprint
 + JETTY-924 Improved BayeuxClient disconnect handling
 + JETTY-925 Lazy bayeux messages
 + JETTY-926 default location for generatedClasses of jspc plugin is incorrect

jetty-6.1.15 - 02 March 2009
 + JETTY-923 BayeuxClient uses message pools to reduce memory footprint
 + JETTY-924 Improved BayeuxClient disconnect handling
 + JETTY-925 Lazy bayeux messages
 + JETTY-926 default location for generatedClasses of jspc plugin is incorrect

jetty-6.1.15.rc4 - 19 February 2009
 + JETTY-496 Support inetd/xinetd through use of System.inheritedChannel()
 + JETTY-713 Expose additional AbstractConnector methods via MBean
 + JETTY-749 Improved ack extension
 + JETTY-811 Allow configuration of system properties for the maven plugin
   using a file
 + JETTY-840 add default mime types to *.htc and *.pps
 + JETTY-848 Temporary folder not fully cleanup after stop (via Sweeper)
 + JETTY-872 Handshake handler calls wrong extension callback
 + JETTY-879 Support extra properties in jQuery comet implementation
 + JETTY-802 Modify the default error pages to make association with Jetty
   clearer
 + JETTY-869 NCSARequestLog locale config
 + JETTY-870 NullPointerException in Response when performing redirect to wrong
   relative URL
 + JETTY-878 Removed printStackTrace from WaitingContinuation
 + JETTY-882 ChannelBayeuxListener called too many times
 + JETTY-884 Use hashcode for threadpool ID
 + JETTY-815 Add comet support to jQuery javascript library
 + JETTY-887 Split configuration and handshaking in jquery comet
 + JETTY-888 Fix abort in case of multiple outstanding connections
 + JETTY-894 Add android .apk to mime types
 + JETTY-898 Allow jetty debs to start with custom java args provided by users
 + JETTY-909 Update useragents cache

jetty-6.1.15.rc3 - 28 January 2009
 + JETTY-691 System.getProperty() calls ... wrap them in doPrivileged
 + JETTY-844 Replace reflection with direct invocation in Slf4jLog
 + JETTY-861 switched buffer pools to ThreadLocal implementation
 + JETTY-866 jetty-client test case fix

jetty-6.1.15.rc2 - 23 January 2009
 + adjustment to jetty-client assembly packaging
 + JETTY-567 Delay in initial TLS Handshake With FireFox 3 beta5 and
   SslSelectChannelConnector

jetty-6.1.15.pre0 - 20 January 2009
 + JETTY-600 Automated tests of WADI integration + upgrade to WADI 2.0
 + JETTY-749 Reliable message delivery
 + JETTY-794 WADI integration tests fail intermittently.
 + JETTY-781 Add "mvn jetty:deploy-war" for deploying a pre-assembled war
 + JETTY-795 NullPointerException in SocketConnector.java
 + JETTY-798 Jboss session manager incompatible with LifeCycle.Listener
 + JETTY-801 Bring back 2 arg EnvEntry constructor
 + JETTY-802 Modify the default error pages to make association with Jetty very
   clear
 + JETTY-804 HttpClient timeout does not always work
 + JETTY-806 Timeout related Deadlocks in HTTP Client
 + JETTY-807 HttpTester to handle charsets
 + JETTY-808 cometd client demo run.sh
 + JETTY-809 Need a way to customize WEB-INF/lib file extensions that are added
   to the classpath
 + JETTY-814 Add org.eclipse.jetty.client.Address.toString()
 + JETTY-816 Implement reconnect on java bayeux client
 + JETTY-817 Aborted SSL connections may cause jetty to hang with full cpu
 + JETTY-819 Jetty Plus no more jre 1.4
 + JETTY-821 Allow lazy loading of persistent sessions
 + JETTY-824 Access to inbound byte statistics
 + JETTY-825 URL decoding of spaces (+) fails for encoding not utf8
 + JETTY-827 Externalize servlet api
 + JETTY-830 Add ability to reserve connections on http client
 + JETTY-831 Add ability to stop java bayeux client
 + JETTY-832 More UrlDecoded handling in relation to JETTY-825
 + JETTY-833 Update debian and rpm packages for new jsp-2.1-glassfish jars and
   servlet-api jar
 + JETTY-834 Configure DTD does not allow <Map> children
 + JETTY-837 Response headers set via filter are ignored for static resources
 + JETTY-841 Duplicate messages when sending private message to yourself with
   cometd chat demo
 + JETTY-842 NPE in jetty client when no path component
 + JETTY-843 META-INF/MANIFEST.MF is not present in unpacked webapp
 + JETTY-852 Ensure handshake and connect retried on failure for jquery-cometd
 + JETTY-854 JNDI scope does not work with applications in a .war
 + JETTY-855 jetty-client uber assembly support
 + JETTY-858 ContentExchange provides bytes
 + JETTY-859 MultiPartFilter ignores the query string parameters
 + JETTY-862 EncodedHttpURI ignores given encoding in constructor

jetty-6.1.14 - 14 November 2008
 + JETTY-630 jetty6-plus rpm is missing the jetty6-plus jar
 + JETTY-748 Reduced flushing of large content
 + JETTY-765 ensure stop mojo works for all execution phases
 + JETTY-777 include util5 on the jetty debs
 + JETTY-778 handle granular windows timer in lifecycle test
 + JETTY-779 Fixed line feed in request log
 + JETTY-782 Implement interval advice for BayeuxClient
 + JETTY-783 Update jetty self-signed certificate
 + JETTY-784 TerracottaSessionManager leaks sessions scavenged in other nodes
 + JETTY-787 Handle MSIE7 mixed encoding
 + JETTY-788 Fix jotm for new scoped jndi
 + JETTY-790 WaitingContinuations can change mutex if not pending
 + JETTY-791 Ensure jdk1.4 compatibility for jetty-6
 + JETTY-792 TerracottaSessionManager does not unlock new session with
   requested id
 + JETTY-793 Fixed DataCache millisecond rounding

jetty-6.1.12 - 04 November 2008
 + JETTY-731 Completed DeliverListener for cometd
 + JETTY-772 Increased default threadpool size to 250
 + JETTY-774 Cached text/json content type
 + JETTY-775 fix port of openspaces to jetty-6

jetty-7.0.0.pre5 - 30 October 2008
 + JETTY-766 Fix npe
 + JETTY-767 Fixed SSL Client no progress handshake bug
 + JETTY-768 Remove EnvEntry overloaded constructors
 + JETTY-769 jquery example error
 + JETTY-771 Ensure NamingEntryUtil is jdk1.4 compliant
 + JETTY-772 Increased default threadpool size to 250

jetty-6.1.12.rc5 - 30 October 2008
 + JETTY-703 maxStopTimeMs added to QueuedThreadPool
 + JETTY-762 improved QueuedThreadPool idle death handling
 + JETTY-763 Fixed AJP13 constructor
 + JETTY-766 Ensure SystemProperties set early on jetty-maven-plugin
 + JETTY-767 Fixed SSL Client no progress handshake bug
 + JETTY-768 Remove EnvEntry overloaded constructors
 + JETTY-771 Ensure NamingEntryUtil jdk1.4 compliant

jetty-7.0.0.pre4 - 28 October 2008
 + JETTY-241 Support for web application overlays in rapid application
   development (jetty:run)
 + JETTY-319 improved passing of exception when webapp unavailable
 + JETTY-331 SecureRandom hangs on systems with low entropy (connectors slow to
   start)
 + JETTY-591 No server classes for jetty-web.xml
 + JETTY-604 AbstractSession.setSessionURL
 + JETTY-670 $JETTY_HOME/bin/jetty.sh not worked in Solaris, because of
   /usr/bin/which has no error-code
 + JETTY-676 ResourceHandler doesn't support HTTP HEAD requests
 + JETTY-677 GWT serialization issue
 + JETTY-680 Can't configure the ResourceCollection with maven
 + JETTY-681 JETTY-692 MultiPartFilter is slow for file uploads
 + JETTY-682 Added listeners and queue methods to cometd
 + JETTY-686 LifeCycle.Listener
 + JETTY-687 Issue with servlet-mapping in dynamic servlet invoker
 + JETTY-688 Cookie causes NumberFormatException
 + JETTY-689 processing of non-servlet related annotations
 + JETTY-690 Updated XBean dependencies to XBean version 3.4.3 and Spring
   2.0.5.
 + JETTY-696 jetty.sh restart not working
 + JETTY-698 org.eclipse.resource.JarResource.extract does not close
   JarInputStream jin
 + JETTY-699 Optimized cometd sending of 1 message to many many clients
 + JETTY-700 unit test for unread request data
 + JETTY-703 maxStopTimeMs added to QueuedThreadPool
 + JETTY-708 allow 3 scopes for jndi resources: jvm, server or webapp
 + JETTY-709 Jetty plugin's WebAppConfig configured properties gets overridden
   by AbstractJettyRunMojo even when already set
 + JETTY-710 Worked around poor implementation of File.toURL()
 + JETTY-711 DataSourceUserRealm implementation
 + JETTY-712 HttpClient does not handle request complete after response
   complete
 + JETTY-715 AJP Key size as Integer
 + JETTY-716 Fixed NPE on empty cometd message
 + JETTY-718 during ssl unwrap, return true if some bytes were read, even if
   underflow
 + JETTY-720 fix HttpExchange.waitForStatus
 + JETTY-721 Support wildcard in VirtualHosts configuration
 + JETTY-723 jetty.sh does not check if TMP already is set
 + JETTY-724 better handle EBCDIC default JVM encoding
 + JETTY-728 Improve Terracotta integration and performances
 + JETTY-730 Set SAX parse features to defaults
 + JETTY-731 DeliverListener for cometd
 + JETTY-732 Case Sensitive Basic Authentication Response Header
   Implementations
 + JETTY-733 Expose ssl connectors with xbean
 + JETTY-735 Wrong default jndi name on DataSourceUserRealm
 + JETTY-736 Client Specific cometd advice
 + JETTY-737 refactored jetty.jar into jetty, xml, security, ssl, webapp and
   deploy jars
 + JETTY-738 If jetty.sh finds a pid file is does not check to see if a process
   with that pid is still running
 + JETTY-739 Race in QueuedThreadPool
 + JETTY-741 HttpClient connects slowly due to reverse address lookup by
   InetAddress.getHostName()
 + JETTY-742 Private messages in cometd chat demo
 + JETTY-747 Handle HttpClient exceptions better
 + JETTY-755 Optimized HttpParser and buffers for few busy connections
 + JETTY-757 Unhide JAAS classes
 + JETTY-758 Update JSP to glassfish tag SJSAS-9_1_1-B51-18_Sept_2008
 + JETTY-759 Fixed JSON small negative real numbers
 + JETTY-760 Handle wildcard VirtualHost and normalize hostname in
   ContextHandlerCollection
 + JETTY-762 improved QueuedThreadPool idle death handling
 + JETTY-763 Fixed AJP13 constructor
 + JETTY-766 Ensure SystemProperties set early on jetty-maven-plugin

jetty-6.1.12.rc4 - 21 October 2008
 + JETTY-319 improved passing of exception when webapp unavailable
 + JETTY-729 Backport Terracotta integration to Jetty6.1 branch
 + JETTY-744 Backport of JETTY-741: HttpClient connects slowly due to reverse
   address lookup by InetAddress.getHostName()
 + JETTY-747 Handle exceptions better in HttpClient
 + JETTY-755 Optimized HttpParser and buffers for few busy connections
 + JETTY-758 Update JSP 2.1 to glassfish tag SJSAS-9_1_1-B51-18_Sept_2008
 + JETTY-759 Fixed JSON small negative real numbers
 + JETTY-760 Handle wildcard VirtualHost and normalize hostname in
   ContextHandlerCollection

jetty-6.1.12.rc3 - 10 October 2008
 + JETTY-241 Support for web application overlays in rapid application
   development (jetty:run)
 + JETTY-686 LifeCycle.Listener
 + JETTY-715 AJP key size
 + JETTY-716 NPE for empty cometd message
 + JETTY-718 during ssl unwrap, return true if some bytes were read, even if
   underflow
 + JETTY-720 fix HttpExchange.waitForStatus
 + JETTY-721 Support wildcard in VirtualHosts configuration
 + JETTY-722 jndi related threadlocal not cleared after deploying webapp
 + JETTY-723 jetty.sh does not check if TMP already is set
 + JETTY-725 port JETTY-708 (jndi scoping) to jetty-6
 + JETTY-730 set SAX parser features to defaults
 + JETTY-731 DeliverListener for cometd
 + JETTY-732 Case Sensitive Basic Authentication Response Header
   Implementations
 + JETTY-736 Client Specific cometd advice
 + JETTY-738 If jetty.sh finds a pid file is does not check to see if a process
   with that pid is still running
 + JETTY-739 Race in QueuedThreadPool
 + JETTY-742 Private messages in cometd chat demo

jetty-6.1.12rc2 - 12 September 2008
 + JETTY-282 Support manually-triggered reloading
 + JETTY-331 SecureRandom hangs on systems with low entropy (connectors slow to
   startup)
 + JETTY-591 No server classes for jetty-web.xml
 + JETTY-670 $JETTY_HOME/bin/jetty.sh not worked in Solaris, because of
   /usr/bin/which has no error-code
 + JETTY-671 Configure DTD does not allow <Property> children
 + JETTY-672 Utf8StringBuffer doesn't properly handle null characters (char
   with byte value 0)
 + JETTY-676 ResourceHandler doesn't support HTTP HEAD requests
 + JETTY-677 GWT serialization issue
 + JETTY-680 Can't configure the ResourceCollection with maven
 + JETTY-681 JETTY-692 MultiPartFilter is slow for file uploads
 + JETTY-682 Added listeners and queue methods to cometd
 + JETTY-683 ResourceCollection works for jsp files but does not work for
   static resources under DefaultServlet
 + JETTY-687 Issue with servlet-mapping in dynamic servlet invoker
 + JETTY-688 Cookie causes NumberFormatException
 + JETTY-696 ./jetty.sh restart not working
 + JETTY-698 org.eclipse.resource.JarResource.extract does not close
   JarInputStream jin
 + JETTY-699 Optimize cometd sending of 1 message to many many clients
 + JETTY-709 Jetty plugin's WebAppConfig configured properties gets overridden
   by AbstractJettyRunMojo even when already set
 + JETTY-710 Worked around poor implementation of File.toURL()
 + JETTY-712 HttpClient does not handle request complete after response
   complete

jetty-7.0.0pre3 - 06 August 2008
 + Upgrade jsp 2.1 to SJSAS-9_1_02-B04-11_Apr_2008
 + JETTY-30 Externalize servlet-api to own project
 + JETTY-182 Support setting explicit system classpath for jasper
   Jsr199JavaCompiler
 + JETTY-319 Get unavailable exception and added startWithUnavailable option
 + JETTY-381 JETTY-622 Multiple Web Application Source Directory
 + JETTY-442 Accessors for mimeType on ResourceHandler
 + JETTY-502 forward of an include should hide include attributes
 + JETTY-562 RewriteHandler support for virtual hosts
 + JETTY-563 JETTY-482 OpenRemoteServiceServlet for GWT1.5M2+
 + JETTY-564 Consider optionally importing org.apache.jasper.servlet
 + JETTY-571 SelectChannelConnector throws Exception on close on Windows
 + JETTY-608 Suspend/Resume/Complete request listeners
 + JETTY-621 Improved LazyList javadoc
 + JETTY-626 Null protect reading the dtd resource from classloader
 + JETTY-628 Rewrite rule for rewriting scheme
 + JETTY-629 Don't hold timeout lock during expiry call.
 + JETTY-632 OSGi tags for Jetty client
 + JETTY-633 Default form encoding 8859_1 rather than utf-8
 + JETTY-635 Correctly merge request parameters when doing forward
 + JETTY-636 Separate lifeycle of jsp build
 + JETTY-637 empty date headers throw IllegalArgumentException
 + JETTY-641 JDBC Realm purge cache problem
 + JETTY-642 NPE in LdapLoginModule
 + JETTY-644 LdapLoginModule uses proper filters when searching
 + JETTY-645 Do not provide jetty-util to the webapps
 + JETTY-646 Should set Cache-Control header when sending errors to avoid
   caching
 + JETTY-647 suspended POSTs with binary data do too many resumes
 + JETTY-650 Parse "*" URI for HTTP OPTIONS request
 + JETTY-651 Release resources during destroy
 + JETTY-653 Upgrade jta api specs to more recent version
 + JETTY-654 Allow Cometd Bayeux object to be JMX manageable
 + JETTY-655 Support parsing application/x-www-form-urlencoded parameters via
   http PUT
 + JETTY-656 HttpClient defaults to async mode
 + JETTY-659 ContentExchange and missing headers in HttpClient
 + JETTY-663 AbstractDatabaseLoginModule handle not found UserInfo and userName
 + JETTY-665 Support merging class directories
 + JETTY-666 scanTargetPatterns override the values already being set by
   scanTarget
 + JETTY-667 HttpClient handles chunked content
 + JETTY-669 Http methods other than GET and POST should not have error page
   content
 + JETTY-671 Configure DTD does not allow <Property> children
 + JETTY-672 Utf8StringBuffer doesn't properly handle null characters (char
   with byte value 0)
 + JETTY-675 ServletContext.getRealPath("") returns null instead of returning
   the root dir of the webapp

jetty-6.1.12rc1 - 01 August 2008
 + Upgrade jsp 2.1 to SJSAS-9_1_02-B04-11_Apr_2008
 + JETTY-319 Get unavailable exception and added startWithUnavailable option
 + JETTY-381 JETTY-622 Multiple Web Application Source Directory
 + JETTY-442 Accessors for mimeType on ResourceHandler
 + JETTY-502 forward of an include should hide include attributes
 + JETTY-562 RewriteHandler support for virtual hosts
 + JETTY-563 GWT OpenRemoteServiceServlet GWT1.5M2+
 + JETTY-564 Consider optionally importing org.apache.jasper.servlet
 + JETTY-571 SelectChannelConnector throws Exception on close on Windows
 + JETTY-596 Proxy authorization support in HttpClient
 + JETTY-599 handle buffers consistently handle invalid index for poke
 + JETTY-603 Handle IPv6 in HttpURI
 + JETTY-605 Added optional threadpool to BayeuxService
 + JETTY-606 better writeTo impl for BIO
 + JETTY-607 Add GigaSpaces session clustering
 + JETTY-610 jetty.class.path not being interpreted
 + JETTY-613 website module now generates site-component for jetty-site
 + JETTY-614 scanner allocated hashmap on every scan
 + JETTY-623 ServletContext.getServerInfo() non compliant
 + JETTY-626 Null protect reading the dtd resource from classloader
 + JETTY-628 Rewrite rule for rewriting scheme
 + JETTY-629 Don't hold timeout lock during expiry call.
 + JETTY-632 OSGi tags for Jetty client
 + JETTY-633 Default form encoding 8859_1 rather than utf-8
 + JETTY-635 Correctly merge request parameters when doing forward
 + JETTY-637 empty date headers throw IllegalArgumentException
 + JETTY-641 JDBC Realm purge cache problem
 + JETTY-642 NPE in LdapLoginModule
 + JETTY-644 LdapLoginModule uses proper filters when searching
 + JETTY-646 Should set Cache-Control header when sending errors to avoid
   caching
 + JETTY-647 suspended POSTs with binary data do too many resumes
 + JETTY-650 Parse "*" URI for HTTP OPTIONS request
 + JETTY-651 Release resources during destroy
 + JETTY-654 Allow Cometd Bayeux object to be JMX manageable
 + JETTY-655 Support parsing application/x-www-form-urlencoded parameters via
   http PUT
 + JETTY-656 HttpClient defaults to async mode
 + JETTY-657 Backport jetty-7 sslengine
 + JETTY-658 backport latest HttpClient from jetty-7 to jetty-6
 + JETTY-659 ContentExchange and missing headers in HttpClient
 + JETTY-660 Backported QoSFilter
 + JETTY-663 AbstractDatabaseLoginModule handle not found UserInfo and userName
 + JETTY-665 Support merging class directories
 + JETTY-666 scanTargetPatterns override the values already being set by
   scanTarget
 + JETTY-667 HttpClient handles chunked content
 + JETTY-669 Http methods other than GET and POST should not have error page
   content

jetty-7.0.0pre2 - 30 June 2008
 + JETTY-336 413 error for header buffer full
 + JETTY-425 race in stopping SelectManager
 + JETTY-568 Avoid freeing DirectBuffers. New locking NIO ResourceCache.
 + JETTY-569 Stats for suspending requests
 + JETTY-576 servlet dtds and xsds not being loaded locally
 + JETTY-572 Unique cometd client ID
 + JETTY-578 OSGI Bundle-RequiredExcutionEnvironment set to J2SE-1.5
 + JETTY-579 OSGI resolved management and servlet.resources import error
 + JETTY-580 Fixed SSL shutdown
 + JETTY-581 ContextPath constructor
 + JETTY-582 final ISO_8859_1
 + JETTY-584 handle null contextPath
 + JETTY-587 persist sessions to database
 + JETTY-588 handle Retry in ServletException
 + JETTY-589 Added Statistics Servlet
 + JETTY-590 Digest auth domain for root context
 + JETTY-592 expired timeout callback without synchronization
 + JETTY-595 SessionHandler only deals with base request session
 + JETTY-596 proxy support in HttpClient
 + JETTY-598 Added more reliable cometd message flush option
 + JETTY-599 handle buffers consistently handle invalid index for poke
 + JETTY-603 Handle IPv6 in HttpURI
 + JETTY-605 Added optional threadpool to BayeuxService
 + JETTY-606 better writeTo impl for BIO
 + JETTY-607 Add GigaSpaces session clustering
 + JETTY-609 jetty-client improvements for http conversations
 + JETTY-610 jetty.class.path not being interpreted
 + JETTY-611 make general purpose jar scanning mechanism
 + JETTY-612 scan for web.xml fragments
 + JETTY-613 various distribution related changes
 + JETTY-614 scanner allocates hashmap on every iteration
 + JETTY-615 Replaced CDDL servlet.jar with Apache-2.0 licensed version
 + JETTY-623 ServletContext.getServerInfo() non compliant

jetty-6.1.11 - 06 June 2008
 + JETTY-336 413 error for full header buffer
 + JETTY-425 race in stopping SelectManager
 + JETTY-580 Fixed SSL shutdown
 + JETTY-581 ContextPath constructor
 + JETTY-582 final ISO_8859_1
 + JETTY-584 handle null contextPath
 + JETTY-588 handle Retry in ServletException
 + JETTY-590 Digest auth domain for root context
 + JETTY-592 expired timeout callback without synchronization
 + JETTY-595 SessionHandler only deals with base request session
 + JETTY-596 Proxy support in HttpClient
 + JETTY-598 Added more reliable cometd message flush option

jetty-6.1.10 - 20 May 2008
 + Use QueuedThreadPool as default
 + JETTY-440 allow file name patterns for jsp compilation for jspc plugin
 + JETTY-529 CNFE when deserializing Array from session resolved
 + JETTY-537 JSON handles Locales
 + JETTY-547 Shutdown SocketEndpoint output before close
 + JETTY-550 Reading 0 bytes corrupts ServletInputStream
 + JETTY-551 Upgraded to Wadi 2.0-M10
 + JETTY-556 Encode all URI fragments
 + JETTY-557 Allow ServletContext.setAttribute before start
 + JETTY-558 optional handling of X-Forwarded-For/Host/Server
 + JETTY-566 allow for non-blocking behavior in jetty maven plugin
 + JETTY-572 unique cometd client ID
 + JETTY-579 osgi fixes with management and servlet resources

jetty-7.0.0pre1 - 03 May 2008
 + Allow annotations example to be built regularly, copy to contexts-available
 + Make annotations example consistent with servlet 3.0
 + Refactor JNDI impl to simplify
 + Improved suspend examples
 + address osgi bundling issue relating to build resources
 + JETTY-529 CNFE when deserializing Array from session resolved
 + JETTY-558 optional handling of X-Forwarded-For/Host/Server
 + JETTY-559 ignore unsupported shutdownOutput
 + JETTY-566 allow for non-blocking behavior in jetty maven plugin
 + JETTY-440 allow file name patterns for jsp compilation for jspc plugin

jetty-7.0.0pre0 - 21 April 2008
 + Jetty-6.1.8 Changes
 + Refactor of Continuation towards servlet 3.0 proposal
 + JETTY-282 Support manually-triggered reloading by maven plugin
 + QueuedThreadPool default
 + RetryRequest exception now extends ThreadDeath
 + Added option to dispatch to suspended requests.
 + Delay 100 continues until getInputStream
 + HttpClient supports pipelined request
 + BayeuxClient use a single connection for polling
 + Make javax.servlet.jsp optional osgi import for jetty module
 + Ensure Jotm tx mgr can be found in jetty-env.xml
 + Renamed modules management and naming to jmx and jndi.
 + JETTY-341 100-Continues sent only after getInputStream called.
 + JETTY-386 backout fix and replaced with
   ContextHandler.setCompactPath(boolean)
 + JETTY-399 update OpenRemoteServiceServlet to gwt 1.4
 + JETTY-467 allow URL rewriting to be disabled.
 + JETTY-468 unique holder names for addServletWithMapping
 + JETTY-471 LDAP JAAS Realm
 + JETTY-474 Fixed case sensitivity issue with HttpFields
 + JETTY-475 AJP connector in RPMs
 + JETTY-486 Improved jetty.sh script
 + JETTY-487 Handle empty chunked request
 + JETTY-494 Client side session replication
 + JETTY-519 HttpClient does not recycle closed connection.
 + JETTY-522 Add build profile for macos for setuid
 + JETTY-523 Default servlet uses ServletContext.getResource
 + JETTY-524 Don't synchronize session event listener calls
 + JETTY-525 Fixed decoding for long strings
 + JETTY-526 Fixed MMBean fields on JMX MBeans
 + JETTY-528 Factor our cookie parsing to CookieCutter
 + JETTY-530 Improved JMX MBeanContainer lifecycle
 + JETTY-531 Optional expires on MovedContextHandler
 + JETTY-532 MBean properties for QueuedThreadPool
 + JETTY-535 Fixed Bayeux server side client memory leak
 + JETTY-537 JSON handles Locales
 + JETTY-538 test harness fix for windows
 + JETTY-540 Servlet-3.0 & java5 support (work in progress)
 + JETTY-543 Atomic batch get and put of files.
 + JETTY-545 Rewrite handler
 + JETTY-546 Webapp runner. All in one jar to run a webapps
 + JETTY-547 Shutdown SocketEndpoint output before close
 + JETTY-550 Reading 0 bytes corrupts ServletInputStream
 + JETTY-551 Wadi 2.0-M10
 + JETTY-553 Fixed customize override
 + JETTY-556 Encode all URI fragments
 + JETTY-557 Allow ServletContext.setAttribute before start
 + JETTY-560 Allow decoupling of jndi names in web.xml

jetty-6.1.9 - 26 March 2008
 + Make javax.servlet.jsp optional osgi import for jetty module
 + Ensure Jotm tx mgr can be found in jetty-env.xml
 + JETTY-399 update OpenRemoteServiceServlet to gwt 1.4
 + JETTY-471 LDAP JAAS Realm
 + JETTY-475 AJP connector in RPMs
 + JETTY-482 update to JETTY-399
 + JETTY-519 HttpClient does not recycle closed connection.
 + JETTY-522 Add build profile for macos for setuid
 + JETTY-525 Fixed decoding for long strings
 + JETTY-526 Fixed MMBean fields on JMX MBeans
 + JETTY-532 MBean properties for QueuedThreadPool
 + JETTY-535 Fixed Bayeux server side client memory leak
 + JETTY-538 test harness fix for windows
 + JETTY-541 Cometd per client timeouts

jetty-6.1.8 - 28 February 2008
 + Added QueuedThreadPool
 + Optimized QuotedStringTokenizer.quote()
 + further Optimizations and improvements of Cometd
 + Optimizations and improvements of Cometd, more pooled objects
 + Improved Cometd timeout handling
 + Added BayeuxService
 + Cookie support in BayeuxClient
 + Improved Bayeux API
 + add removeHandler(Handler) method to HandlerContainer interface
 + Added JSON.Convertor and non static JSON instances
 + Long cache for JSON
 + Fixed JSON negative numbers
 + JSON unquotes /
 + Add "mvn jetty:stop"
 + allow sessions to be periodically persisted to disk
 + grizzly fixed for posts
 + Remove duplicate commons-logging jars and include sslengine in jboss sar
 + Allow code ranges on ErrorPageErrorHandler
 + AJP handles bad mod_jk methods
 + JETTY-350 log ssl errors on SslSocketConnector
 + JETTY-417 JETTY_LOGS environment variable not queried by jetty.sh
 + JETTY-433 ContextDeployer constructor fails unnecessarily when using a
   security manager if jetty.home not set
 + JETTY-434 ContextDeployer scanning of sub-directories should be optional
 + JETTY-481 Handle empty Bayeux response
 + JETTY-489 Improve doco on the jetty.port property for plugin
 + JETTY-490 Fixed JSONEnumConvertor
 + JETTY-491 opendocument mime types
 + JETTY-492 Null pointer in HashSSORealm
 + JETTY-493 JSON handles BigDecimals
 + JETTY-498 Improved cookie parsing
 + JETTY-507 Fixed encoding from JETTY-388 and test case
 + JETTY-508 Extensible cometd handlers
 + JETTY-509 Fixed JSONP transport for changing callback names
 + JETTY-511 jetty.sh mishandled JETTY_HOME when launched from a relative path
 + JETTY-512 add slf4j as optional to manifest
 + JETTY-513 Terracotta session replication does not work when the initial page
   on each server does not set any attributes
 + JETTY-515 Timer is missing scavenging Task in HashSessionManager

jetty-6.1.7 - 22 December 2007
 + Added BayeuxService
 + Added JSON.Convertor and non static JSON instances
 + Add "mvn jetty:stop"
 + allow sessions to be periodically persisted to disk
 + Cookie support in BayeuxClient
 + grizzly fixed for posts
 + jetty-6.1 branch created from 6.1.6 and r593 of jetty-contrib trunk
 + Optimizations and improvements of Cometd, more pooled objects
 + Update java5 patch
 + JETTY-386 CERT-553235 backout fix and replaced with
   ContextHandler.setCompactPath(boolean)
 + JETTY-467 allow URL rewriting to be disabled.
 + JETTY-468 unique holder names for addServletWithMapping
 + JETTY-474 Fixed case sensitivity issue with HttpFields
 + JETTY-486 Improved jetty.sh script
 + JETTY-487 Handle empty chunked request

jetty-6.1.6 - 18 November 2007
 + rudimentary debian packaging
 + updated grizzly connector to 1.6.1
 + JETTY-455 Optional cometd id
 + JETTY-459 Unable to deploy from Eclipse into the root context
 + JETTY-461 fixed cometd unknown channel
 + JETTY-464 typo in ErrorHandler
 + JETTY-465 System.exit() in constructor exception for MultiPartOutputStream

jetty-6.1.6rc1 - 05 November 2007
 + Upgrade jsp 2.1 to SJSAS-9_1-B58G-FCS-08_Sept_2007
 + Housekeeping on poms
 + CERT VU#38616 handle single quotes in cookie names.
 + Improved JSON parsing from Readers
 + Moved some impl classes from jsp-api-2.1 to jsp-2.1
 + Added configuration file for capturing stderr and stdout
 + Updated for dojo 1.0(rc) cometd
 + Give bayeux timer name
 + Give Terracotta session scavenger a name
 + Jetty Eclipse Plugin 1.0.1: force copy of context file on redeploy
 + JETTY-388 Handle utf-16 and other multibyte non-utf-8 form content.
 + JETTY-409 String params that denote files changed to File
 + JETTY-438 handle trailing . in vhosts
 + JETTY-439 Fixed 100 continues clash with Connection:close
 + JETTY-451 Concurrent modification of session during invalidate
 + JETTY-443 windows bug causes Acceptor thread to die
 + JETTY-445 removed test code
 + JETTY-448 added setReuseAddress on AbstractConnector
 + JETTY-450 Bad request for response sent to server
 + JETTY-452 CERT VU#237888 Dump Servlet - prevent cross site scripting
 + JETTY-453 updated Wadi to 2.0-M7
 + JETTY-454 handle exceptions with themselves as root cause
 + JETTY-456 allow null keystore for osX
 + JETTY-457 AJP certificate chains

jetty-6.1.6rc0 - 03 October 2007
 + Added jetty.lib system property to start.config
 + AJP13 Fix on chunked post
 + Fix cached header optimization for extra characters
 + SetUID option to support setgid
 + Make mx4j used only if runtime uses jdk<1.5
 + Moved Grizzly to contrib
 + Give deployment file Scanner threads a unique name
 + Fix Host header for async client
 + Fix typo in async client onResponsetHeader method name
 + Tweak OSGi manifests to remove unneeded imports
 + Allow scan interval to be set after Scanner started
 + Add jetty.host system property
 + Allow properties files on the XmlConfiguration command line.
 + Prevent infinite loop on stopping with temp dir
 + Ensure session is completed only when leaving context.
 + Update terracotta to 2.4.1 and exclude ssl classes
 + Update jasper2.1 to tag SJSAS-9_1-B58C-FCS-22_Aug_2007
 + Removal of unneeded dependencies from management, maven-plugin, naming &
   plus poms
 + Adding setUsername,setGroupname to setuid and mavenizing native build
 + UTF-8 for bayeux client
 + CVE-2007-5615 Added protection for response splitting with bad headers.
 + Cached user agents strings in the /org/mortbay/jetty/useragents resource
 + Make default time format for RequestLog match NCSA default
 + Use terracotta repo for build; make jetty a terracotta module
 + Fix patch for java5 to include cometd module
 + Added ConcatServlet to combine javascript and css
 + Add ability to persist sessions with HashSessionManager
 + Avoid FULL exception in window between blockForOutput and remote close
 + Added JPackage RPM support
 + Added JSON.Convertable
 + Updated README, test index.html file and jetty-plus.xml file
 + JETTY-259 SystemRoot set for windows CGI
 + JETTY-311 avoid json keywords
 + JETTY-376 allow anything but CRLF in reason string
 + JETTY-398 Allow same WADI Dispatcher to be used across multiple web-app
   contexts
 + JETTY-400 consume CGI stderr
 + JETTY-402 keep HashUserRealm in sync with file
 + JETTY-403 Allow long content length for range requests
 + JETTY-404 WebAppDeployer sometimes deploys duplicate webapp
 + JETTY-405 Default date formate for reqest log
 + JETTY-407 AJP handles unknown content length
 + JETTY-413 Make rolloveroutputstream timer daemon
 + JETTY-422 Allow <Property> values to be null in config files
 + JETTY-423 Ensure javax.servlet.forward parameters are latched on first
   forward
 + JETTY-425 Handle duplicate stop calls better
 + JETTY-430 improved cometd logging
 + JETTY-431 HttpClient soTimeout

jetty-6.1.5 - 19 July 2007
 + Upgrade to Jasper 2.1 tag SJSAS-9_1-B50G-BETA3-27_June_2007
 + Fixed GzipFilter for dispatchers
 + Fixed reset of reason
 + JETTY-392 updated LikeJettyXml example

jetty-6.1.5rc0 - 15 July 0200
 + update terracotta session clustering to terracotta 2.4
 + SetUID option to only open connectors before setUID.
 + Protect SslSelectChannelConnector from exceptions during close
 + Improved Request log configuration options
 + Added GzipFilter and UserAgentFilter
 + make OSGi manifests for jetty jars
 + update terracotta configs for tc 2.4 stable1
 + remove call to open connectors in jetty.xml
 + update links on website
 + make jetty plus example webapps use ContextDeployer
 + Dispatch SslEngine expiry (non atomic)
 + Make SLF4JLog impl public, add mbean descriptors
 + SPR-3682 - dont hide forward attr in include.
 + Upgrade to Jasper 2.1 tag SJSAS-9_1-B50G-BETA3-27_June_2007
 + JETTY-253 Improved graceful shutdown
 + JETTY-373 Stop all dependent lifecycles
 + JETTY-374 HttpTesters handles large requests/responses
 + JETTY-375 IllegalStateException when committed.
 + JETTY-376 allow spaces in reason string
 + JETTY-377 allow sessions to be wrapped with
   AbstractSesssionManager.SessionIf
 + JETTY-378 handle JVMs with non ISO/UTF default encodings
 + JETTY-380 handle pipelines of more than 4 requests!
 + JETTY-385 EncodeURL for new sessions from dispatch
 + JETTY-386 Allow // in file resources

jetty-6.1.4 - 15 June 2007
 + fixed early open() call in NIO connectors
 + JETTY-370 ensure maxIdleTime<=0 means connections never expire
 + JETTY-371 Fixed chunked HEAD response
 + JETTY-372 make test for cookie caching more rigorous

jetty-6.1.4rc1 - 10 June 2007
 + Work around IBM JVM socket close issue
 + moved documentation for jetty and jspc maven plugins to wiki
 + async client improvements
 + fixed handling of large streamed files
 + Fixed synchronization conflict SslSelectChannel and SelectChannel
 + Optional static content cache
 + JETTY-310 better exception when no filter file for cometd servlet
 + JETTY-323 handle htaccess without a user realm
 + JETTY-346 add wildcard support to extra scan targets for maven plugin
 + JETTY-355 extensible SslSelectChannelConnector
 + JETTY-357 cleaned up ssl buffering
 + JETTY-360 allow connectors, userRealms to be added from a <jettyConfig> for
   maven plugin
 + JETTY-361 prevent url encoding of dir listings for non-link text
 + JETTY-362 More object locks
 + JETTY-365 make needClientAuth work on SslSelectChannelConnector
 + JETTY-366 JETTY-368 Improved bayeux disconnect

jetty-6.1.4rc0 - 01 June 2007
 + Reorganized import of contrib modules
 + Unified JMX configuration
 + Updated slf4j version to 1.3.1
 + Updated junit to 3.8.2
 + Allow XmlConfiguration properties to be configured
 + Add (commented out) jspc precompile to test-webapp
 + Add slf4j-api for upgraded version
 + Change scope of fields for Session
 + Add ability to run cometd webapps to maven plugin
 + Delay ssl handshake until after dispatch in sslSocketConnector
 + Set so_timeout during ssl handshake as an option on SslSocketConnector
 + Optional send Date header. Server.setSendDateHeader(boolean)
 + update etc/jetty-ssl.xml with new handshake timeout setting
 + fixed JSP close handling
 + improved date header handling
 + fixed waiting continuation reset
 + JETTY-257 fixed comet cross domain
 + JETTY-309 fix applied to sslEngine
 + JETTY-317 rollback inclusion of cometd jar for maven plugin
 + JETTY-318 Prevent meta channels being created
 + JETTY-330 Allow dependencies with scope provided for jspc plugin
 + JETTY-335 SslEngine overflow fix
 + JETTY-337 deprecated get/setCipherSuites and added
   get/setExcludeCipherSuites
 + JETTY-338 protect isMoreInBuffer from destroy
 + JETTY-339 MultiPartFiler deletes temp files on IOException
 + JETTY-340 FormAuthentication works with null response
 + JETTY-344 gready fill in ByteArrayBuffer.readFrom
 + JETTY-345 fixed lost content with blocked NIO.
 + JETTY-347 Fixed type util init
 + JETTY-352 Object locks

jetty-6.1.3 - 04 May 2007
 + Handle CRLF for content in header optimization
 + JETTY-309 don't clear writable status until dispatch
 + JETTY-315 suppressed warning
 + JETTY-322 AJP13 cping and keep alive

jetty-6.1.2 - 01 May 2007
 + Improved unavailabile handling
 + sendError resets output state
 + Fixed session invalidation error in WadiSessionManager
 + Updated Wadi to version 2.0-M3
 + Added static member definition in WadiSessionManager
 + JETTY-322 fix ajp cpong response and close handling
 + JETTY-324 fix ant plugin
 + JETTY-328 updated jboss

jetty-6.1.2rc5 - 24 April 2007
 + set default keystore for SslSocketConnector
 + removed some compile warnings
 + Allow jsp-file to be / or /*
 + JETTY-305 delayed connection destroy
 + JETTY-309 handle close in multivalue connection fields.
 + JETTY-314 fix for possible NPE in Request.isRequestedSessionIdValid

jetty-6.1.2rc4 - 19 April 2007
 + JETTY-294 Fixed authentication reset
 + JETTY-299 handle win32 paths for object naming
 + JETTY-300 removed synchronized on dispatch
 + JETTY-302 correctly parse quoted content encodings
 + JETTY-303 fixed dual reset of generator
 + JETTY-304 Fixed authentication reset

jetty-6.1.2rc3 - 16 April 2007
 + Improved performance and exclusions for TLD scanning
 + MBean properties assume writeable unless marked RO
 + refactor of SessionManager and SessionIdManager for clustering
 + Improvements to allow simple setting of Cache-Control headers
 + AJP redirects https requests correctly
 + Fixed writes of unencoded char arrays.
 + JETTY-283 Parse 206 and 304 responses in client
 + JETTY-285 enable jndi for mvn jetty:run-war and jetty:run-exploded
 + JETTY-289 fixed javax.net.ssl.SSLException on binary file upload
 + JETTY-292 Fixed error page handler error pages
 + JETTY-293 fixed NPE on fast init
 + JETTY-294 Response.reset() resets headers as well as content
 + JETTY-295 Optional support of authenticated welcome files
 + JETTY-296 Close direct content inputstreams
 + JETTY-297 Recreate tmp dir on stop/start
 + JETTY-298 Names in JMX ObjectNames for context, servlets and filters

jetty-6.1.2rc2 - 27 March 2007
 + Enable the SharedStoreContextualiser for the WadiSessionManager(Database
   store for clustering)
 + AJP13 CPING request and CPONG response implemented
 + AJP13 Shutdown Request from peer implemented
 + AJP13 remoteUser, contextPath, servletPath requests implemented
 + Change some JNDI logging to debug level instead of info
 + Update jasper to glassfish tag SJSAS-9_1-B39-RC-14_Mar_2007
 + Optimized multi threaded init on startup servlets
 + Removed unneeded specialized TagLibConfiguration class from maven plugin
 + Refactor Scanner to increase code reuse with maven/ant plugins
 + Added RestFilter for PUT and DELETE from Aleksi Kallio
 + Make annotations work for maven plugin
 + JETTY-125 maven plugin: ensure test dependencies on classpath for
   <useTestClasspath>
 + JETTY-246 path encode cookies rather than quote
 + JETTY-254 prevent close of jar entry by bad JVMs
 + JETTY-256 fixed isResumed and work around JVM bug
 + JETTY-258 duplicate log message in ServletHandler
 + JETTY-260 Close connector before stop
 + JETTY-262 Allow acceptor thread priority to be adjusted
 + JETTY-263 Added implementation for authorizationType Packets
 + JETTY-265 Only quote cookie values if needed
 + JETTY-266 Fix deadlock with shutdown
 + JETTY-271 ResourceHandler uses resource for MimeType mapping
 + JETTY-272 Activate and Passivate events for sessions
 + JETTY-274 Improve flushing at end of request for blocking
 + JETTY-276 Partial fix for reset/close race
 + JETTY-277 Improved ContextHandlerCollection
 + JETTY-278 Session invalidation delay until no requests
 + JETTY-280 Fixed deadlock with two flushing threads
 + JETTY-284 Fixed stop connector race
 + JETTY-286 isIntegral and isConfidential methods overridden in
   SslSelectChannelConnector

jetty-6.1.2rc1 - 08 March 2007
 + TagLibConfiguration uses resource input stream
 + Improved handling of early close in AJP
 + add ajp connector jar to jetty-jboss sar
 + Improved Context setters for wadi support
 + fix Dump servlet to handle primitive array types
 + handle comma separated values for the Connection: header
 + Added option to allow null pathInfo within context
 + BoundedThreadPool queues rather than blocks excess jobs.
 + Support null pathInfo option for webservices deployed to jetty/jboss
 + Workaround to call SecurityAssocation.clear() for jboss webservices calls to
   ejbs
 + Ensure jetty/jboss uses servlet-spec classloading order
 + call preDestroy() after servlet/filter destroy()
 + Fix constructor for Constraint to detect wildcard role
 + Added support for lowResourcesIdleTime to SelectChannelConnector
 + JETTY-157 make CGI handle binary data
 + JETTY-175 JDBCUserRealm use getInt instead of getObject
 + JETTY-188 Use timer for session scavaging
 + JETTY-235 default realm name
 + JETTY-242 fix race condition with scavenging sessions when stopping
 + JETTY-243 FULL
 + JETTY-244 Fixed UTF-8 buffer overflow
 + JETTY-245 Client API improvements
 + JETTY-246 spaces in cookies
 + JETTY-248 setContentLength after content written
 + JETTY-250 protect attribute enumerations from modification
 + JETTY-252 Fixed stats handling of close connection
 + JETTY-254 prevent close of jar file by bad JVMs

jetty-6.1.2rc0 - 15 February 2007
 + JETTY-223 Fix disassociate of UserPrincipal on dispatches
 + JETTY-226 Fixed SSLEngine close issue
 + JETTY-232 Fixed use of override web.xml
 + JETTY-236 Buffer leak
 + JETTY-237 AJPParser Buffer Data Handling
 + JETTY-238 prevent form truncation
 + Patches from sybase for ClientCertAuthenticator
 + Coma separated cookies
 + Cometd timeout clients

jetty-6.1.2pre1 - 05 February 2007
 + JETTY-224 run build up to process-test before invoking jetty:run
 + Added error handling for incorrect keystore/truststore password in
   SslSelectChannelConnector
 + fixed bug with virtual host handling in ContextHandlerCollection
 + added win32service to standard build
 + refactored cometd to be continuation independent
 + allow ResourceHandler to use resource base from an enclosing ContextHandler

jetty-6.1.2pre0 - 01 February 2007
 + Fixed 1.4 method in jetty plus
 + Fixed generation of errors during jsp compilation for jsp-2.1
 + Added cometd jsonp transport from aabeling
 + Added terracotta cluster support for cometd
 + JETTY-213 request.isUserInRole(String) fixed
 + JETTY-215 exclude more transitive dependencies from tomcat jars for jsp-2.0
 + JETTY-216 handle AJP packet fragmentation
 + JETTY-218 handle AJP ssl key size and integer
 + JETTY-219 fixed trailing encoded chars in cookies
 + JETTY-220 fixed AJP content
 + JETTY-222 fix problem parsing faces-config.xml
 + add support for Annotations in servlet, filter and listener sources
 + improved writer buffering
 + moved JSON parser to util to support reuse
 + handle virtual hosts in ContextHandlerCollection
 + enable SslSelectChannelConnector to modify the SslEngine's client
   authentication settings

jetty-6.1.1 - 15 January 2007

jetty-6.1.1rc1 - 12 January 2007
 + Use timers for Rollover logs and scanner
 + JETTY-210 Build jsp-api-2.0 for java 1.4

jetty-6.1.1rc0 - 10 January 2007
 + Fixed unpacking WAR
 + extras/win32service download only if no JavaServiceWrapper exist
 + MultiPartFilter deleteFiles option
 + CGI servlet fails without exception
 + JETTY-209 Added ServletTester.createSocketConnector
 + JETTY-210 Build servlet-api-2.5 for java 1.4
 + JETTY-211 fixed jboss build
 + ensure response headers on AjaxFilter messsages turn off caching
 + start webapps on deployment with jboss, use isDistributed() method from
   WebAppContext
 + simplified chat demo

jetty-6.1.0 - 09 January 2007
 + Fixed unpacking WAR

jetty-6.1.0 - 05 January 2007
 + Improved config of java5 threadpool
 + Protect context deployer from Errors
 + Added WebAppContext.setCopyWebDir to avoid JVM jar caching issues.
 + GERONIMO-2677 refactor of session id handling for clustering
 + ServletTester sets content length
 + Added extras/win32service
 + JETTY-206 fixed AJP getServerPort and getRemotePort

jetty-6.1.0rc3 - 02 January 2007
 + JETTY-195 fixed ajp ssl_cert handling
 + JETTY-197 fixed getRemoteHost
 + JETTY-203 initialize ServletHandler if no Context instance
 + JETTY-204 setuid fix
 + setLocale does not use default content type
 + Use standard releases of servlet and jsp APIs.
 + implement resource injection and lifecycle callbacks declared in web.xml
 + extras/servlet-tester

jetty-6.1.0rc2 - 20 December 2006
 + AJP13Parser, throw IllegalStateException on unimplemented AJP13 Requests
 + ContextHandlerCollection is noop with no handlers
 + ensure servlets initialized if only using ServletHandler
 + fixed Jetty-197 AJP13 getRemoteHost()
 + Refactored AbstractSessionManager for ehcache
 + ensure classpath passed to jspc contains file paths not urls
 + JETTY-194 doubles slashes are significant in URIs
 + JETTY-167 cometd refactor
 + remove code to remove SecurityHandler if no constraints present
 + JETTY-201 make run-as work for both web container and ejb container in jboss
 + ensure com.sun.el.Messages.properties included in jsp-2.1 jar

jetty-6.1.0rc1 - 14 December 2006
 + simplified idle timeout handling
 + JETTY-193 MailSessionReference without authentication
 + JETTY-199 newClassPathResource
 + ensure unique name for ServletHolder instances
 + added cache session manager(pre-alpha)

jetty-6.1.0rc0 - 08 December 2006
 + JETTY-181 Allow injection of a java:comp Context
 + JETTY-182 Optionally set JSP classpath initparameter
 + Dispatcher does not protect javax.servlet attributes
 + DefaultHandler links virtual hosts.
 + Fixed cachesize on invalidate
 + Optimization of writers
 + ServletHandler allows non REQUEST exceptions to propogate
 + TCK fixes from Sybase:
 + Handle request content encodings
 + forward query attribute fix
 + session attribute listener
 + Servlet role ref
 + flush if content-length written
 + 403 for BASIC authorization failure
 + null for unknown named dispatches
 + JETTY-184 cometd connect non blocking
 + Support for RFC2518 102-processing response
 + JETTY-123 fix improved
 + Added org.mortbay.thread.concurrent.ThreadPool
 + Added extras/gwt
 + Fixed idle timeout
 + JETTY-189 ProxyConnection
 + Added spring ejb3 demo example
 + update jasper to glassfish SJSAS-9_1-B27-EA-07_Dec_2006
 + JETTY-185 tmp filename generation

jetty-6.1.0pre3 - 22 November 2006
 + fixed NIO endpoint flush. Avoid duplicate sends
 + CVE-2006-6969 Upgraded session ID generation to use SecureRandom
 + updated glassfish jasper to tag SJSAS-9_1-B25-EA-08_Nov_2006
 + Support TLS_DHE_RSA_WITH_AES_256_CBC_SHA
 + JETTY-180 XBean support for context deploy
 + JETTY-154 Cookies are double quotes only
 + Expose isResumed on Continuations
 + Refactored AJP generator

jetty-6.0.2 - 22 November 2006
 + Moved all modules updates from 6.1pre2 to 6.0
 + Added concept of bufferred endpoint
 + Added conversion Object -> ObjectName for the result of method calls made on
   MBeans
 + Added DataFilter configuration to cometd
 + added examples/test-jaas-webapp
 + Added extraClassPath to WebAppContext
 + Added hierarchical destroy of mbeans
 + Added ID constructor to AbstractSessionManager.Session
 + added isStopped() in LifeCycle and AbstractLifeCycle
 + Added override descriptor for deployment of RO webapps
 + add <Property> replacement in jetty xml config files
 + alternate optimizations of writer (use -Dbuffer.writers=true)
 + Allow session cookie to be refreshed
 + Apply queryEncoding to getQueryString
 + CGI example in test webapp
 + change examples/test-jndi-webapp so it can be regularly built
 + Default soLinger is -1 (disabled)
 + ensure "" returned for ServletContext.getContextPath() for root context
 + ensure sessions nulled out on request recycle; ensure session null after
   invalidate
 + ensure setContextPath() works when invoked from jetty-web.xml
 + fixed NIO endpoint flush. Avoid duplicate sends
 + Fixed NPE in bio.SocketEndPoint.getRemoteAddr()
 + Fixed resource cache flushing
 + Fixed tld parsing for maven plugin
 + HttpGenerator can generate requests
 + Improved *-mbean.properties files and specialized some MBean
 + JETTY-118 ignore extra content after close.
 + JETTY-119 cleanedup Security optimizatoin
 + JETTY-123 handle windows UNC paths
 + JETTY-126 handle content > Integer.MAX_VALUE
 + JETTY-129 ServletContextListeners called after servlets are initialized
 + JETTY-151 Idle timeout only applies to blocking operations
 + JETTY-154 Cookies are double quotes only
 + JETTY-171 Fixed filter mapping
 + JETTY-172 use getName() instead of toString
 + JETTY-173 restore servletpath after dispatch
 + Major refactor of SelectChannel EndPoint for client selector
 + make .tag files work in packed wars
 + Plugin shutdown context before stopping it.
 + Refactored session lifecycle and additional tests
 + release resource lookup in Default servlet
 + (re)make JAAS classes available to webapp classloader
 + Reverted UnixCrypt to use coersions (that effected results)
 + Session IDs can change worker ID
 + Simplified ResourceCache and Default servlet
 + SocketConnector closes all connections in doStop
 + Upgraded session ID generation to use SecureRandom
 + updated glassfish jasper to tag SJSAS-9_1-B25-EA-08_Nov_2006
 + Support TLS_DHE_RSA_WITH_AES_256_CBC_SHA

jetty-5.1.14 - 09 August 2007
 + patched with correct version
 + JETTY-155 force close with content length.
 + JETTY-369 failed state in Container

jetty-5.1.13
 + Sourceforge 1648335: problem setting version for AJP13

jetty-5.1.12 - 22 November 2006
 + Added support for TLS_DHE_RSA_WITH_AES_256_CBC_SHA
 + Upgraded session ID generation to use SecureRandom
 + Quote single quotes in cookies
 + AJP protected against bad requests from mod_jk
 + JETTY-154 Cookies ignore single quotes

jetty-4.2.27 - 22 November 2006
 + Upgraded session ID generation to use SecureRandom
 + AJP protected against bad requests from mod_jk

jetty-6.1.0pre2 - 20 November 2006
 + Added extraClassPath to WebAppContext
 + Fixed resource cache flushing
 + Clean up jboss module licensing

jetty-6.1.0pre1 - 19 November 2006
 + Use ContextDeployer as main deployer in jetty.xml
 + Added extras/jboss
 + Major refactor of SelectChannel EndPoint for client selector
 + Fixed NPE in bio.SocketEndPoint.getRemoteAddr()
 + Reverted UnixCrypt to use coersions (that effected results)
 + JETTY-151 Idle timeout only applies to blocking operations
 + alternate optimizations of writer (use -Dbuffer.writers=true)
 + JETTY-171 Fixed filter mapping
 + JETTY-172 use getName() instead of toString
 + JETTY-173 restore servletpath after dispatch
 + release resource lookup in Default servlet
 + Simplified ResourceCache and Default servlet
 + Added override descriptor for deployment of RO webapps
 + Added hierarchical destroy of mbeans

jetty-6.1.0pre0 - 21 October 2006
 + add <Property> replacement in jetty xml config files
 + make .tag files work in packed wars
 + add hot deployment capability
 + ensure setContextPath() works when invoked from jetty-web.xml
 + ensure sessions nulled out on request recycle; ensure session null after
   invalidate
 + ensure "" returned for ServletContext.getContextPath() for root context
 + Fixed tld parsing for maven plugin
 + Improved *-mbean.properties files and specialized some MBean
 + Added conversion Object -> ObjectName for the result of method calls made on
   MBeans
 + JETTY-129 ServletContextListeners called after servlets are initialized
 + change examples/test-jndi-webapp so it can be regularly built
 + added isStopped() in LifeCycle and AbstractLifeCycle
 + fixed isUserInRole checking for JAASUserRealm
 + fixed ClassCastException in JAASUserRealm.setRoleClassNames(String[])
 + add a maven-jetty-jspc-plugin to do jspc precompilation
 + added examples/test-jaas-webapp
 + (re)make JAAS classes available to webapp classloader
 + CGI example in test webapp
 + Plugin shutdown context before stopping it.
 + Added concept of bufferred endpoint
 + Factored ErrorPageErrorHandler out of WebAppContext
 + Refactored ErrorHandler to avoid statics
 + Transforming classloader does not transform resources.
 + SocketConnector closes all connections in doStop
 + Improved charset handling in URLs
 + minor optimization of bytes to UTF8 strings
 + JETTY-112 ContextHandler checks if started
 + JETTY-113 support optional query char encoding on requests
 + JETTY-114 removed utf8 characters from code
 + JETTY-115 Fixed addHeader
 + added cometd chat demo
 + JETTY-119 cleanedup Security optimizatoin
 + Refactored session lifecycle and additional tests
 + JETTY-121 init not called on externally constructed servlets
 + JETTY-124 always initialize filter caches
 + JETTY-126 handle content > Integer.MAX_VALUE
 + JETTY-123 handle windows UNC paths
 + JETYY-120 SelectChannelConnector closes all connections on stop
 + Added ID constructor to AbstractSessionManager.Session
 + Allow session cookie to be refreshed
 + Added DataFilter configuration to cometd
 + Added extras/setuid to support start as root
 + Apply queryEncoding to getQueryString
 + JETTY-118 ignore extra content after close.
 + HttpGenerator can generate requests
 + Ported HtAccessHandler
 + Start of a client API
 + Session IDs can change worker ID
 + Default soLinger is -1 (disabled)
 + AJP Connector

jetty-5.1.11 - 08 October 2006
 + fixed ByteBufferOutputStream capacity calculation
 + Fixed AJP handling of certificate length (1494939)
 + Fixed AJP chunk header (1507377)
 + Fixed order of destruction event calls
 + Fix to HttpOutputStream from M.Traverso
 + Default servlet only uses setContentLength on wrapped responses

jetty-4.2.26 - 08 October 2006
 + Backport of AJP fixes

jetty-6.0.1 - 24 September 2006
 + fixed isUserInRole checking for JAASUserRealm
 + fixed ClassCastException in JAASUserRealm.setRoleClassNames(String[])
 + Improved charset handling in URLs
 + Factored ErrorPageErrorHandler out of WebAppContext
 + Refactored ErrorHandler to avoid statics
 + JETTY-112 ContextHandler checks if started
 + JETTY-114 removed utf8 characters from code
 + JETTY-115 Fixed addHeader
 + JETTY-121 init not called on externally constructed servlets
 + minor optimization of bytes to UTF8 strings
 + JETTY-113 support optional query char encoding on requests
 + JETTY-124 always initialize filter caches
 + JETYY-120 SelectChannelConnector closes all connections on stop

jetty-6.0.0 - 10 September 2006
 + SocketConnector closes all connections in doStop
 + Conveniance builder methods for listeners and filters
 + Transforming classloader does not transform resources.
 + Plugin shutdown context before stopping it.

jetty-6.0.0rc4 - 05 September 2006
 + bind jetty-env.xml entries to java:comp/env
 + JETTY-107 Poor cast in SessionDump demo.
 + Set charset on error pages

jetty-6.0.0rc3 - 01 September 2006
 + pulled 6.0.0 branch
 + JETTY-103
 + Move MailSessionReference to org.mortbay.naming.factories
 + Less verbose handling of BadResources from bad URLs
 + Avoid double error handling of Bad requests
 + don't warn for content length on head requests
 + JETTY-104 (raised glassfish ISSUE-1044) hide JSP forced path attribute
 + JETTY-68 Complete request after sendRedirect
 + Transferred the sslengine patch from the patches directory to extras

jetty-6.0.0rc2 - 25 August 2006
 + use mvn -Dslf4j=false jetty:run to disable use of slf4j logging with
   jdk1.4/jsp2.0
 + added org.apache.commons.logging package to system classes that can't be
   overridden by a webapp classloader
 + mvn -Djetty.port=x jetty:run uses port number given for the default
   connector
 + Fixed NPE when no resource cache
 + Refactored WebXmlConfiguration to allow custom web.xml resource
 + Moved more utility packagtes to the util jar
 + Direct buffer useage is optional
 + Destroy HttpConnection to improve buffer pooling
 + Timestamp in StdErrLog

jetty-6.0.0rc1 - 16 August 2006
 + Support for binding References and Referenceables and javax.mail.Sessions in
   JNDI
 + Added TransformingWebAppClassLoader for spring 2.0 byte code modification
   support
 + JETTY-90
 + Fixed FD leak for bad TCP acks. JETTY-63
 + JETTY-87
 + Change path mapping so that a path spec of /foo/* does not match /foo.bar :
   JETTY-88
 + add <requestLog> config param to jetty plugin
 + JETTY-85 JETTY-86 (TrustManager and SecureRandom are now configurable;
   better handling of null/default values)
 + parse jsp-property-group in web.xml for additional JSP servlet mappings
 + protected setContentType from being set during include
 + JETTY-91
 + added modules/spring with XmlBeanFactory configuration
 + removed support for lowResources from SelectChannelConnector
 + added start of cometd implementation (JSON only)
 + added start of grizzly connector
 + removed org.mortbay. from context system classes configuration
 + -DSTOP.PORT must be specified.
 + moved optional modules to extras
 + fixed bug that caused Response.setStatus to ignore the provided message
 + refactored resource cache
 + Allow direct filling of buffers for uncached static content.
 + Added simple ResourceHandler and FileServer example

jetty-6.0.0rc0 - 07 July 2006
 + change prefix from "jetty6" to just "jetty" for plugin: eg is now mvn
   jetty:run
 + allow <key> or <name> in <systemProperty> for plugin
 + simplified jetty.xml with new constructor injections
 + added setters and getters on SessionManager API for session related config:
   cookie name, url parameter name, domain, max age and path.
 + add ability to have a lib/ext dir from which to recursively add all jars and
   zips to the classpath
 + patch to allow Jetty to use JSP2.1 from Glassfish instead of Jasper from
   Tomcat
 + fixed classesDirectory param for maven plugin to be configurable
 + ensure explicitly set tmp directory called "work" is not deleted on exit
 + ensure war is only unpacked if war is newer than "work" directory
 + change name of generated tmp directory to be
   "Jetty_"+host+"_"+port+"_"+contextpath+"_"+virtualhost
 + Cleaned up idle expiry.
 + Ssl algorithm taken from system property
 + Added 8 random letters&digits to Jetty-generated tmp work dir name to ensure
   uniqueness
 + Simplify runtime resolution of JSP library for plugin
 + Ensure mvn clean cleans the build
 + Do not wrap EofException with EofException
 + reverse order for destroy event listeners
 + added StatisticsHandler and statistics on Connector.
 + Simplified Servlet Context API
 + Added maximum limit to filter chain cache.
 + refactor HttpChannelEndPoint in preparation for SslEngine
 + ContextHandlerCollection addContext and setContextClass
 + Discard excess bytes in header buffer if connection is closing
 + Updated javax code from
   http://svn.apache.org/repos/asf/tomcat/tc6.0.x/trunk/java/javax@417727
 + Threadpool does not need to be a LifeCycle
 + support graceful shutdown
 + Added WebAppContextClassLoader.newInstance to better support exensible
   loaders.
 + immutable getParameterMap()
 + support <load-on-startup> for SingleThreadModel
 + changed ServletContext.getResourcePaths()  to not return paths containing
   double slashes
 + fixed HttpGenerator convertion of non UTF-8: JETTY-82
 + added html module from jetty 5 - but deprecated until maintainer found

jetty-6.0.0beta17 - 01 June 2006
 + Added config to disable file memory mapped buffers for windows
 + Added Request.isHandled()
 + Refactored Synchronization of SelectChannelConnector
 + Recovered repository from Codehaus crash
 + ContextHandler.setConnectors replace setHosts
 + Connector lowResourceMaxIdleTime  implemented.
 + Default servlet checks for aliases resources
 + Added clover reports and enough tests to get >50% coverage
 + Fixed IE SSL issue.
 + Implemented runAs on servlets
 + Flush will flush all bytes rather than just some.
 + Protected WEB-INF and META-INF
 + don't reset headers during forward
 + BoundedThreadPool.doStop waits for threads to complete

jetty-6.0.0beta16 - 12 May 2006
 + remove a couple of System.err.printlns
 + replace backwards compativle API in UrlEncoded

jetty-6.0.0beta15 - 11 May 2006
 + Added Server attribute org.mortbay.jetty.Request.maxFormContentSize
 + Renamed NotFoundHandler to DefaultHandler
 + Added automatic scan of all WEB-INF/jetty-*.xml files for plugin
 + Added <scanTargets> parameter to allow other locations to scan for plugin
 + Major refactor to simplify Server and handler hierarchy
 + setSendServerVersion method added to Server to control sending of Server:
   http header
 + removed SelectBlockingChannelConnector (unmaintained)
 + Improved HttpException
 + Moved more resources to resources
 + Added ThrottlingFilter and fixed race in Continuations
 + Added taglib resources to 2.1 jsp api jar
 + Reset of timer task clears expiry
 + improved MBeanContainer object removal
 + ContextHandler.setContextPath can be called after start.
 + Fixed handling of params after forward
 + Added --version to start.jar
 + Added embedded examples
 + Simplified DefaultServlet static content buffering
 + readded BoundedThreadPool shrinking (and then fixed resulting deadlock)
 + improved MBean names
 + improved support for java5 jconsole
 + Session scavenger threads from threadpool
 + Thread names include URI if debug set
 + don't accept partial authority in request line.
 + enforce 204 and 304 have no content

jetty-6.0.0beta14 - 09 April 2006
 + ignore dirs and files that don't exist in plugin scanner
 + added support for stopping jetty using "java -jar start.jar --stop"
 + added configurability for webdefault.xml in maven plugin
 + adding InvokerServlet
 + added ProxyServlet
 + stop JDBCUserRealm coercing all credentials to String
 + Change tmp dir of plugin to work to be in line with jetty convention
 + Modify plugin to select JSP impl at runtime
 + Use start.config to select which JSP impl at runtime based on jdk version
 + Added JSP 2.1 APIs from apache
 + Added Jasper 2.1 as jesper (jasper without JCL)
 + Started readding logging to jesper using jdk logging
 + fixed priority of port from url over host header
 + implemented request.isUserInRole
 + securityHandler removed if not used.
 + moved test webapps to examples directory
 + improved contentType handling and test harness
 + fixed forward bug (treated as include)
 + fixed HttpField iterator
 + added jetty-util.jar module
 + added reset to Continuation

jetty-6.0.0beta12 - 16 March 2006
 + Fixed maven plugin JNDI for redeploys
 + Fixed tld discovery for plugin (search dependencies)
 + Fixed JettyPlus for root contexts
 + Fixed error handling in error page
 + Added JSP2.0 demos to test webapp
 + Upgraded jasper to 5.5.15
 + Added provider support to SslListener
 + Log ERROR for runtimeExceptions

jetty-6.0.0beta11 - 14 March 2006
 + added JAAS
 + added webapp-specific JNDI entries
 + added missing Configurations for maven plugin
 + fixed FORM authentication
 + moved dtd and xsd to standard javax location
 + added patch to use joda-time
 + refactored session ID management
 + refactored configuration files and start()
 + fixed ; decoding in URIs
 + Added HttpURI and improved UTF-8 parsing.
 + refactored writers and improved UTF-8 generation.

jetty-6.0.0beta10 - 25 February 2006
 + Added support for java:comp/env
 + Added support for pluggable transaction manager
 + Forward masks include attributes and vice versa
 + Fixed default servlet handling of includes
 + Additional accessors for request logging
 + added getLocalPort() to connector
 + Fixed content-type for range requests
 + Fix for sf1435795 30sec delay from c taylor
 + Fix for myfaces and include with close
 + Fix sf1431936 don't chunk the chunk
 + Fix http://jira.codehaus.org/browse/JETTY-6. hi byte reader
 + Updates javax to MR2 release

jetty-6.0.0beta9 - 09 February 2006
 + PathMap for direct context mapping.
 + Refactored chat demo and upgraded prototype.js
 + Continuation cleanup
 + Fixed unraw decoding of query string
 + Fixed dispatch of wrapped requests.
 + Fixed double flush of short content.
 + Added request log.
 + Added CGI servlet.
 + Force a tempdir to be set.
 + Force jasper scratch dir.
 + fixed setLocale bug sf1426940
 + Added TLD tag listener handling.

jetty-6.0.0beta8 - 24 January 2006
 + fixed dispatch of new session problem. sf:1407090
 + reinstated rfc2616 test harness
 + Handle pipeline requests without hangs
 + Removed queue from thread pool.
 + improved caching of content types
 + fixed bug in overloaded write method on HttpConnection (reported against
   Tapestry4.0)
 + hid org.apache.commons.logging and org.slf4j packages from webapp
 + maven-jetty6-plugin stopped transitive inclusion of log4j and
   commons-logging from commons-el for jasper
 + patch to remove spurious ; in HttpFields
 + improve buffer return mechanism.
 + conveniance addHandler removeHandler methods
 + maven-jetty6-plugin: ensure compile is done before invoking jetty
 + maven-jetty6-plugin: support all types of artifact dependencies

jetty-6.0.0Beta7
 + Fixed infinite loop with chunk handling
 + Faster header name lookup
 + removed singleton Container
 + reduced info verbosity
 + null dispatch attributes not in names
 + maven-jetty6-plugin added tmpDirectory property
 + maven-jetty6-plugin stopped throwing an error if there is no target/classes
   directory

jetty-6.0.0Beta6
 + Fixed issue with blocking reads
 + Fixed issue with unknown headers
 + optimizations

jetty-6.0.0Beta5
 + Moved to SVN
 + Fixed writer char[] creations
 + Added management module for mbeans

jetty-6.0.0Beta4
 + System property support in plugin
 + CVE-2006-2758 Fixed JSP visibility security issue.
 + Improved jetty-web.xml access to org.mortbay classes.
 + Jasper 5.5.12

jetty-6.0.0Beta3
 + Fixed error in block read
 + Named dispatch.
 + Fixed classloader issue with server classes

jetty-6.0.0Beta2
 + merged util jar back into jetty jar
 + Simpler continuation API
 + loosely coupled with JSP servlet
 + loosely coupled with SLF4J
 + Improved reuse of HttpField values and cookies.
 + Improved buffer return

jetty-6.0.0Beta1
 + Servlet 2.5 API
 + SSL connector
 + maven2 plugin
 + shutdown hook
 + refactored start/stop
 + Implemented all listeners
 + Error pages
 + Virtual hosts
 + Multiple select sets

jetty-6.0.0Beta0
 + Maven 2 build
 + Dispatcher parameters
 + UTF-8 encoding for URLs
 + Fixed blocking read

jetty-6.0.0APLPA3
 + Added demo for Continuations
 + Jasper and associated libraries.

jetty-6.0.0ALPHA2
 + Continuations - way cool way to suspend a request and retry later.
 + Dispatchers
 + Security

jetty-6.0.0ALPHA1
 + Filters
 + web.xml handling

jetty-6.0.0ALPHA0
 + Totally rearchitected and rebuilt, so 10 years of cruft could be removed!
 + Improved "dependancy injection" and "inversion of control" design of
   components
 + Improved "interceptor" design of handlers
 + Smart split buffer design allows large buffers to only be allocated to
   active connections. The resulting memory savings allow very large buffers to
   be used, which increases the chance of efficient asynchronous flushing and
   of avoiding chunking.
 + Optional use of NIO Buffering so that efficient direct buffers and memory
   mapped files can be used.
 + Optional use of NIO non-blocking scheduling so that threads are not
   allocated per connection.
 + Optional use of NIO gather writes, so that for example a HTTP header and a
   memory mapped
 + file may be sent as sent is a single operation.
 + Missing Security
 + Missing Request Dispatchers
 + Missing web.xml based configuration
 + Missing war support

jetty-5.1.11RC0 - 05 April 2006
 + stop JDBCUserRealm forcing all credentials to be String
 + force close with shutdownOutput for win32
 + NPE protection if desirable client certificates
 + Added provider support to SslListener
 + logging improvements for servlet and runtime exceptions
 + Fixed AJP handling of ;jsessionid.
 + improved contentType param handling

jetty-5.1.10 - 05 January 2006
 + Fixed path aliasing with // on windows.
 + Fix for AJP13 with multiple headers
 + Fix for AJP13 with encoded path
 + Remove null dispatch attributes from getAttributeNames
 + Put POST content default back to iso_8859_1. GET is UTF-8 still

jetty-4.2.25 - 04 January 2006
 + Fixed aliasing of // for win32

jetty-5.1.9 - 07 December 2005
 + Fixed wantClientAuth(false) overriding netClientAuth(true)

jetty-6.0.0betaX
 + See http://jetty.mortbay.org/jetty6 for 6.0 releases

jetty-5.1.8 - 07 December 2005
 + Fixed space in URL issued created in 5.1.6

jetty-5.1.7 - 07 December 2005

jetty-5.1.7rc0 - 06 December 2005
 + improved server stats
 + char encoding for MultiPartRequest
 + fixed merging of POST params in dispatch query string.
 + protect from NPE in dispatcher getValues
 + Updated to 2.6.2 xerces
 + JSP file servlet mappings copy JspServlet init params.
 + Prefix servlet context logs with org.mortbay.jetty.context
 + better support for URI character encodings
 + use commons logging jar instead of api jar.

jetty-5.1.6 - 18 November 2005
 + CVE-2006-2758 Fixed JSP visibility security issue.
 + Improved jetty-web.xml access to org.mortbay classes.

jetty-5.1.5 - 10 November 2005
 + Improved shutdown hook
 + Improved URL Decoding
 + Improved mapping of JSP files.

jetty-5.1.5rc2 - 07 October 2005
 + Reverted dispatcher params to RI rather than spec behaviour.
 + ProxyHandler can handle chained proxies
 + unsynchronized ContextLoader
 + ReFixed merge of Dispatcher params
 + public ServerMBean constructor
 + UTF-8 encoding for URLs
 + Response.setLocale will set locale even if getWriter called.

jetty-5.1.5rc1 - 23 August 2005
 + upgraded to commons logging 1.0.4
 + Release commons logging factories when stopping context.
 + Fixed illegal state with chunks and 100 continue - Tony Seebregts
 + Fixed PKCS12Import input string method
 + Fixed merge of Dispatcher parameters
 + Encoded full path in ResourceHandler directory listing
 + handle extra params after charset in header
 + Fixed 100-continues with chunking and early commit

jetty-5.1.5rc0 - 16 August 2005
 + Fixed component remove memory leak for stop/start cycles
 + Facade over commons LogFactory so that discovery may be avoided.
 + Applied ciphersuite patch from tonyj
 + Authenticators use servlet sendError
 + CGI sets SCRIPT_FILENAME
 + HttpTunnel timeout
 + NPE protection for double stop in ThreadedServer
 + Expect continues only sent if input is read.

jetty-5.1.4 - 05 June 2005
 + Fixed FTP close issue.
 + setup MX4J with JDK1.5 in start.config
 + set classloader during webapp doStop
 + NPE protection in ThreadedServer
 + ModelMBean handles null signatures
 + Change JAAS impl to be more flexible on finding roles

jetty-5.1.4rc0 - 19 April 2005
 + ServletHttpContext correctly calls super.doStop.
 + HttpServer delegates component handling to Container.
 + Allow ServletHandler in normal HttpContext again.
 + Stop start.jar putting current directory on classpath.
 + More protection from null classloaders.
 + Turn off web.xml validation for JBoss.

jetty-5.1.3 - 07 April 2005
 + Some minor code janitorial services

jetty-4.2.24 - 07 April 2005

jetty-5.1.3rc4 - 31 March 2005
 + Moved servlet request wrapping to enterContextScope for geronimo security
 + refixed / mapping for filters
 + Allow XmlConfiguration to start with no object.
 + updated to mx4j 3.0.1
 + rework InitialContextFactory to use static 'default' namespace
 + make java:comp/env immutable for webapps as per J2EE spec

jetty-5.1.3rc3 - 20 March 2005
 + removed accidental enablement of DEBUG for JettyPlus jndi in
   log4j.properties
 + fixed "No getter or setter found" mbean errors

jetty-5.1.3rc2 - 16 March 2005
 + Updated JSR154Filter for ERROR dispatch
 + Fixed context to _context refactory error

jetty-5.1.3rc1 - 13 March 2005
 + Fixed typo in context-param handling.
 + update to demo site look and feel.
 + Fixed principal naming in FormAuthenticator
 + JettyPlus updated to JOTM 2.0.5, XAPool 1.4.2

jetty-4.2.24rc1
 + Fixed principal naming in FormAuthenticator

jetty-5.1.3rc0 - 08 March 2005
 + Flush filter chain caches on servlet/filter change
 + Fixed rollover filename format bug
 + Fixed JSR154 error dispatch with explicit pass of type.
 + Allow system and server classes to be configured for context loader.
 + IOException if EOF read during chunk.
 + Fixed HTAccess crypt salt handling.
 + Added simple xpath support to XmlParser
 + Added TagLibConfiguration to search for listeners in TLDs.
 + Added SslListener for 1.4 JSSE API.
 + Fixed moderate load preventing ThreadPool shrinking.
 + Added logCookie and logLatency support to NCSARequestLog
 + Added new JAAS callback to allow extra login form fields in authentication

jetty-4.2.24rc0 - 08 March 2005
 + Back ported Jetty 5 ThreadedServer and ThreadPool
 + Added logCookie and logLatency support to NCSARequestLog

jetty-5.1.2 - 18 January 2005
 + Added id and ref support to XmlConfiguration
 + Cleaned up AbstractSessionManager synchronization.
 + Fixed potential concurrent login problem with JAAS
 + Apply patch #1103953

jetty-4.2.23 - 16 January 2005
 + Cleaned up AbstractSessionManager synchronization.
 + Fixed potential concurrent login problem with JAAS

jetty-5.1.2pre0 - 22 December 2004
 + Fixed case of Cookie parameters
 + Support Secure and HttpOnly in session cookies
 + Modified useRequestedID handling to only use IDs from other contexts
 + Added global invalidation to AbstractSessionManager
 + UnavailableException handling from handle
 + Fixed suffix filters

jetty-4.2.23RC0 - 17 December 2004
 + LineInput handles readers with small internal buffer
 + Added LogStream to capture stderr and stdout to logging
 + Support Secure and HttpOnly in session cookies
 + Build unsealed jars

jetty-5.1.1 - 01 December 2004

jetty-5.1.1RC1
 + Some minor findbugs code cleanups
 + Made more WebApplicationHandle configuration methods public.
 + Fixed ordering of filters with multiple interleaved mappings.
 + Allow double // within URIs
 + Applied patch for MD5 hashed credentials for MD5

jetty-5.1.1RC0 - 17 November 2004
 + fix for adding recognized EventListeners
 + fix commons logging imports to IbmJsseListener
 + added new contributed shell start/stop script
 + excluded ErrorPageHandler from standard build in extra/jdk1.2 build

jetty-5.1.0 - 14 November 2004

jetty-5.1.RC1 - 24 October 2004
 + Allow JSSE listener to be just confidential or just integral.
 + Fixed NPE for null contenttype
 + improved clean targets
 + when committed setHeader is a noop rather than IllegalStateException
 + Partially flush writers on every write so content length can be detected.
 + Build unsealed jars
 + default / mapping does not apply to Filters
 + many minor cleanups suggested from figbug utility
 + Allow multiple accepting threads

jetty-5.1.RC0 - 11 October 2004
 + Fixed many minor issues from J2EE 1.4 TCK testing See sf.net bugs 1031520 -
   1032205
 + Refactored, simplified and optimized HttpOutputStream
 + LineInput handles readers with small internal buffer
 + Added LogStream to capture stderr and stdout to logging
 + Added filter chain cache
 + Added JSR77 servlet statistic support
 + Refactored webapp context configurations
 + Added LifeCycle events and generic container.
 + Upgraded to ant-1.6 for jasper
 + Fixed HTAccessHandler
 + JBoss 4.0.0 support

jetty-5.0.0 - 10 September 2004

jetty-5.0.RC4 - 05 September 2004
 + Fixed configuration of URL alias checking
 + JettyJBoss: Use realm-name from web.xml if present, otherwise use
   security-domain from jboss-web.xml

jetty-5.0.RC3 - 28 August 2004
 + DIGEST auth handles qop, stale and maxNonceAge.
 + Less verbose warning for non validating xml parser.
 + fixed jaas logout for jetty-jboss
 + fixed deployment of ejb-link elements in web.xml with jboss
 + Update to jasper 5.0.27
 + Added parameters for acceptQueueSize and lowResources level.
 + Changed default URI encoding to UTF-8
 + Fixes to work with java 1.5
 + JettyPlus upgrade to XAPool 1.3.3. and HSQLDB 1.7.2
 + JettyPlus addition of pluggable DataSources
 + Always say close for HTTP/1.0 non keep alive.

jetty-4.2.22
 + fixed jaas logout for jetty-jboss integration
 + fixed deployment of ejb-link elements in web.xml for jboss
 + Added parameters for acceptQueueSize and lowResources level.

jetty-5.0.RC2 - 02 July 2004
 + Fixed DIGEST challenge delimiters
 + HTAccess calls UnixCrypt correctly
 + integrated jetty-jboss with jboss-3.2.4
 + Error dispatchers are always GET requests.
 + OPTIONS works for all URLs on default servlet
 + add JMX support for JettyPlus
 + add listing of java:comp/env for webapp with JMX
 + make choice of override of JNDI ENC entries: config.xml or web.xml
 + Default servlet may use only pathInfo for resource
 + Fixed session leak in j2ee
 + Fixed no-role security constraint combination.
 + Fix to use runas roles during servlet init and destroy
 + Fixed JAAS logout
 + HttpContext sendError for authentication errors

jetty-4.2.21 - 02 July 2004
 + integrated jetty-jboss with jboss-3.2.4
 + add JMX support for JettyPlus
 + add listing of java:comp/env for webapp with JMX
 + make choice of override of JNDI ENC entries: config.xml or web.xml
 + Fixed JAAS logout

jetty-5.0.RC1 - 24 May 2004
 + Changed to apache 2.0 license
 + added extra/etc/start-plus.config to set up main.class for jettyplus
 + maxFormContentLength may be unlimited with <0 value
 + Fixed HTTP tunnel timeout setting.
 + Improved handling of exception from servlet init.
 + FORM auth redirects to context on a re-auth
 + Handle multiple virutal hosts from JBoss 3.2.4RC2

jetty-4.2.20 - 22 May 2004
 + maxFormContentLength may be unlimited with <0 value
 + Fixed HTTP tunnel timeout setting.
 + Improved handling of exception from servlet init.
 + FORM auth redirects to context on a re-auth

jetty-5.0.0RC0 - 07 April 2004
 + Updated JettyPlus to JOTM 1.4.3 (carol-1.5.2, xapool-1.3.1)
 + ServletContext attributes wrap HttpContext attributes.
 + Factored out XML based config from WebApplicationContext
 + Improved RequestLog performance
 + Fixed j2se 1.3 problem with HttpFields
 + Default servlet respectes servlet path
 + Fixed setCharacterEncoding for parameters.
 + Fixed DOS problem
 + Worked around bad jboss URL handler in XMLParser
 + Forced close of connections over stop/start
 + ProxiedFor field support added to NCSARequestLog
 + Fixed Default servlet for non empty servlet paths
 + Updated mx4j to V2
 + Updated jasper to 5.0.19
 + Changed dist naming convention to lowercase

jetty-4.2.20RC0 - 07 April 2004
 + Worked around bad jboss URL handler in XMLParser
 + Forced close of connections over stop/start
 + HttpFields protected headers
 + ProxiedFor field support added to NCSARequestLog
 + Fixed Default servlet for non empty servlet paths
 + Changed dist naming convention to lowercase

jetty-4.2.19 - 19 March 2004
 + Fixed DOS attack problem

jetty-5.0.beta2 - 12 February 2004
 + Added skeleton JMX MBean for jetty plus
 + Fixed HEAD with empty chunk bug.
 + Fixed jetty.home/work handling
 + Fixed setDate thread safety
 + Fixed SessionManager init
 + Improved low thread handling
 + FileResource better handles non sun JVM
 + Monitor closes socket before exit
 + Updated to Japser 5.0.16
 + RequestDispatcher uses request encoding for query params
 + Fixed busy loop in threadpool run
 + Reorganized ServletHolder init
 + Added log4j context repository to jettyplus
 + NPE guard for no-listener junit deployment
 + Added experimental NIO listeners again.
 + fixed filter dispatch configuration.
 + fixed lazy authentication with FORMs

jetty-4.2.18 - 01 March 2004
 + Added log4j context repository to jettyplus
 + NPE guard for no-listener junit deployment
 + Improved log performance
 + Fixed j2se 1.3 problem with HttpFields
 + Suppress some more IOExceptions
 + Default servlet respectes servlet path

jetty-4.2.17 - 01 February 2004
 + Fixed busy loop in threadpool run
 + Reorganized ServletHolder init

jetty-4.2.16 - 30 January 2004
 + Fixed setDate multi-cpu race
 + Improved low thread handling
 + FileResource better handles non sun JVM
 + Fixed HttpTunnel for JDK 1.2
 + Monitor closes socket before exit
 + RequestDispatcher uses request encoding for query params
 + Update jasper to 4.1.29

jetty-5.0.beta1 - 24 December 2003
 + SecurityConstraints not reset by stop() on custom context
 + Fixed UnixCrypt handling in HTAccessHandler
 + Added patch for JBoss realm single sign on
 + Reorganized FAQ
 + Env variables for CGI
 + Removed support for old JBoss clustering

jetty-4.2.15 - 24 December 2003
 + SecurityConstraints not reset by stop() on custom context
 + Fixed UnixCrypt handling in HTAccessHandler
 + Added patch for JBoss realm single sign on
 + Environment variables for CGI
 + Removed support for old JBoss clustering

jetty-5.0.beta0 - 22 November 2003
 + Removed support for HTTP trailers
 + PathMap uses own Map.Entry impl for IBM JVMs
 + Use ${jetty.home}/work or WEB-INF/work for temp directories if present
 + Protect ThreadPool.run() from interrupted exceptions
 + Added org.mortbay.http.ErrorHandler for error pages.
 + Fixed init race in HttpFields cache
 + Allow per listener handlers
 + Added MsieSslHandler to handle browsers that don't grok persistent SSL (msie
   5)
 + Respect content length when decoding form content.
 + JBoss integration uses writer rather than stream for XML config handling
 + Expire pages that contain set-cookie as per RFC2109 recommendation
 + Updated jasper to 5.0.14beta
 + Removed the CMR/CMP distributed session implementation

jetty-4.2.15rc0 - 22 November 2003
 + PathMap uses own Map.Entry impl for IBM JVMs
 + Race in HttpFields cache
 + Use ${jetty.home}/work or WEB-INF/work for temp directories if present
 + Protect ThreadPool.run() from interrupted exceptions
 + Added org.mortbay.http.ErrorHandler for error pages.
 + JsseListener checks UserAgent for browsers that can't grok persistent SSL
   (msie5)
 + Removed the CMR/CMP distributed session implementation

jetty-4.2.14 - 04 November 2003
 + respect content length when decoding form content.
 + JBoss integration uses writer rather than stream for XML config handling
 + Fixed NPE in SSO
 + Expire pages that contain set-cookie as per RFC2109 recommendation

jetty-5.0.alpha3 - 19 October 2003
 + Reworked Dispatcher to better support cross context sessions.
 + Use File.toURI().toURL() when jdk 1.2 alternative is available.
 + Priority added to ThreadPool
 + replaced win32 service with http://wrapper.tanukisoftware.org
 + FileClassPath derived from walk of classloader hierarchy.
 + Implemented security constraint combinations
 + Set TransactionManager on JettyPlus datasources and pools
 + Fixed null pointer if no sevices configured for JettyPlus
 + Updated jasper and examples to 5.0.12
 + Lazy authentication if no auth constraint.
 + Restore servlet handler after dispatch
 + Allow customization of HttpConnections
 + Failed requests excluded from duration stats

jetty-4.2.14RC1 - 19 October 2003
 + Reworked Dispatcher to better support cross context sessions.
 + Added UserRealm.logout and arrange for form auth
 + Allow customization of HttpConnections
 + Failed requests excluded from

jetty-4.2.14RC0 - 07 October 2003
 + Correctly setup context classloader in cross context dispatch.
 + Put a semi busy loop into proxy tunnels for IE problems
 + Fixed handling of error pages for IO and Servlet exceptions
 + updated extra/j2ee to jboss 3.2.1+
 + Use File.toURI().toURL() when jdk 1.2 alternative is available.
 + cookie timestamps are in GMT
 + Priority on ThreadedServer
 + replaced win32 service with http://wrapper.tanukisoftware.org
 + Build fileclasspath from a walk of the classloaders
 + Set TransactionManager on JettyPlus datasources and pools
 + Fixed null pointer if no sevices configured for JettyPlus
 + Fixed comments with embedded double dashes on jettyplus.xml file

jetty-5.0.alpha2 - 19 September 2003
 + Use commons logging.
 + Use log4j if extra is present.
 + Improved JMX start.
 + Update jakarta examples
 + Correctly setup context classloader in cross context dispatch.
 + Turn off validation without non-xerces errors
 + minor doco updates.
 + moved mailing lists to sourceforge.
 + Put a semi busy loop into proxy tunnels for IE problems
 + MultipartRequest supports multi value headers.
 + XML entity resolution uses URLs not Resources
 + Implemented ServletRequestListeners as optional filter.
 + Moved error page mechanism to be webapp only.
 + Fixed error page handling of IO and Servlet exceptions.

jetty-5.0.alpha1 - 12 August 2003
 + Switched to mx4j
 + Improve combinations of Security Constraints
 + Implemented locale encoding mapping.
 + Synced with 4.2.12
 + Updated to Jasper 5.0.7
 + Server javadoc from war

jetty-5.0.alpha0 - 16 July 2003
 + Compiled against 2.4 servlet spec.
 + Implemented remote/local addr/port methods
 + Updated authentication so that a normal Principal is used.
 + updated to jasper 5.0.3
 + Implemented setCharaterEncoding
 + Implemented filter-mapping <dispatcher> element
 + Implemented Dispatcher forward attributes.

jetty-4.2.12 - 12 August 2003
 + Restore max inactive interval for session manager
 + Removed protection of org.mortbay.http attributes
 + Fixed parameter ordering for a forward request.
 + Fixed up HTAccessHandler
 + Improved error messages from ProxyHandler
 + Added missing S to some OPTIONS strings
 + Added open method to threaded server.
 + FORMAuthenticator does 403 with empty error page.
 + Fixed MIME types for chemicals
 + Padding for IE in RootNotFoundHandler

jetty-4.2.11 - 12 July 2003
 + Fixed race in servlet initialization code.
 + Cookie params all in lower case.
 + Simplified AJP13 connection handling.
 + Prevent AJP13 from reordering query.
 + Support separate Monitor class for start
 + Branched for Jetty 5 development.

jetty-4.2.10 - 07 July 2003
 + Updates to JettyPlus documentation
 + Updates to Jetty tutorial for start.jar, jmx etc

jetty-4.2.10pre2 - 04 July 2003
 + Improvement to JettyPlus config of datasources and connection pools
 + Addition of mail service for JettyPlus
 + Move to Service-based architecture for JettyPlus features
 + Re-implementation of JNDI
 + Many improvements in JettyPlus java:comp handling
 + Allow multiple security-role-ref elements per servlet.
 + Handle Proxy-Connection better
 + Cleaned up alias handling.
 + Confidential redirection includes query
 + handle multiple security role references
 + Fixed cookie handling for old cookies and safari
 + Restricted ports in ProxyHandler.
 + URI always encodes %
 + Session statistics
 + XmlConfiguration can get/set fields.

jetty-4.2.10pre1 - 02 June 2003
 + Fixed JSP code visibility problem introduced in Jetty-4.2.10pre0
 + Added stop.jar
 + Added SSO implementation for FORM authentication.
 + WebApplicationContext does not reassign defaults descriptor value.
 + Fixed AJP13 protocol so that request/response header enums are correct.
 + Fixed form auth success redirect after retry, introduced in 4.2.9rc1
 + Trace support is now optional (in AbstractHttpHandler).
 + Deprecated forced chunking.
 + Form authentication remembers URL over 403
 + ProxyHandler has improved test for request content
 + Removed support of org.mortbay.http.User role.
 + Fixed problem with shared session for inter context dispatching.

jetty-4.2.10pre0 - 05 May 2003
 + Moved Log4JLogSink into JettyPlus
 + Added ability to override jetty startup class by using -Djetty.server on
   runline
 + Incorporate JettyPlus jotm etc into build.
 + Massive reorg of the CVS tree.
 + Incorporate jetty extra and plus into build
 + Integrate with JAAS
 + Apply the append flag of RolloverFileOutputStream constructor.
 + RolloverFileOutputStream manages Rollover thread.
 + New look and feel for www site.
 + Fixed table refs in JDBCUserRealm.
 + Allow params in form auth URLs
 + Updated to jasper jars from tomcat 4.1.24
 + Allow query params in error page URL.
 + ProxyHandler checks black and white lists for Connect.
 + Merge multivalued parameters in dispatcher.
 + Fixed CRLF bug in MultiPartRequest
 + Warn if max form content size is reached.
 + getAuthType returns CLIENT_CERT instead of CLIENT-CERT.
 + getAuthType maps the HttpServletRequest final strings.
 + FORM Authentication is serializable for session distribution.

jetty-4.2.9 - 19 March 2003
 + Conditional headers check after /dir to /dir/ redirection.

jetty-4.2.9rc2 - 16 March 2003
 + Fixed build.xml for source release
 + Made rfc2068 PUT/POST Continues support optional.
 + Defaults descriptor has context classloader set.
 + Allow dispatch to j_security_check
 + Added X-Forwarded-For header in ProxyHandler
 + Updated included jmx jars

jetty-4.2.9rc1 - 06 March 2003
 + Work around URLClassloader not handling leading /
 + Dump servlet can load resources for testing now.
 + Added trust manager support to SunJsseListener.
 + Added support for client certs to AJP13.
 + Cleaned up includes
 + Removed checking for single valued headers.
 + Optional 2.4 behaviour for sessionDestroyed notification.
 + Stop proxy url from doing user interaction.
 + Turn request log buffering off by default.
 + Reduced default context cache sizes (Total 1MB file 100KB).
 + ProxyHandler has black and white host list.
 + Added requestlog to HttpContext.
 + Allow delegated creation of WebApplication derivations.
 + Check Data contraints before Auth constraints

jetty-4.2.8_01 - 18 February 2003
 + Patched first release of 4.2.8 with correct version number
 + Fixed CGI servlet to handle multiple headers.
 + Added a SetResponseHeadersHandler, can set P3P headers etc.
 + ProxyHandler can handle multiple cookies.
 + Fixed AdminServlet to handle changed getServletPath better.
 + Default servlet can have own resourceBase.
 + Rolled back SocketChannelListener to 4.2.5 version
 + Added option to resolve remote hostnames.  Defaults to off.
 + Added MBeans for Servlets and Filters
 + Moved ProxyHandler to the src1.4 tree

jetty-4.2.7 - 04 February 2003
 + Upgraded to JSSE 1.0.3_01 to fix security problem.
 + Fixed proxy tunnel for non persistent connections.
 + Relative sendRedirect handles trailing / correctly.
 + Changed PathMap to conform to / getServletPath handling.

jetty-4.2.6 - 24 January 2003
 + Improved synchronization on AbstractSessionManager.
 + Allow AJP13 buffers to be resized.
 + Fixed LineInput problem with expanded buffers.
 + ClientCertAuthentication updates request.
 + Fixed rel sendRedirects for root context.
 + Added HttpContext.setHosts to restrict context by real interface.
 + Added MBeans for session managers
 + Improved SocketChannelListener contributed.
 + Added version to HttpServerMBean.

jetty-4.2.5 - 14 January 2003
 + Fixed pathParam bug for ;jsessionid
 + Don't process conditional headers and ranges for includes
 + Added Log4jSink in the contrib directory.
 + Fixed requestedSessionId null bug.

jetty-4.2.4 - 04 January 2003
 + Fixed stop/start handling of servlet context
 + Reuse empty LogSink slots.
 + HTAccessHandler checks realm as well as htpassword.
 + Clear context listeners after stop.
 + Clear context attributes after stop.
 + Use requestedSessionId as default session ID.
 + Added MBeans for handlers
 + Upgraded jasper to 4.1.18

jetty-4.2.4rc0 - 12 December 2002
 + Simplified ThreadedServer
 + Use ThreadLocals for ByteArrayPool to avoid synchronization.
 + Use Version to reset HttpFields
 + Cheap clear for HttpFields
 + Fixed setBufferSize NPE.
 + Cleaned up some unused listener throws.
 + Handle chunked form data.
 + Allow empty host header.
 + Avoid optional 100 continues.
 + Limit form content size.
 + Handle = in param values.
 + Added HttpContext.flushCache
 + Configurable root context.
 + RootNotFoundHandler to help when no context found.
 + Update jasper to 4.1.16beta
 + Fixed dir listing from jars.
 + Dir listings in UTF8
 + Character encoding handling for GET requests.
 + Removed container transfer encoding handling.
 + Improved setBufferSize handling
 + Code logs objects rather than strings.
 + Better access to session manager.
 + Fixed isSecure and getScheme for SSL over AJP13
 + Improved ProxyHandler to the point is works well for non SSL.
 + Implemented RFC2817 CONNECT in ProxyHandler
 + Added gzip content encoding support to Default and ResourceHandler

jetty-4.2.3 - 02 December 2002
 + Removed aggressive threadpool shrinkage to avoid deadlock on SMP machines.
 + Fixed some typos
 + Added links to Jetty Powered page
 + Clean up of ThreadedServer.stop()
 + Updated bat scripts
 + Added PKCS12Import class to import PKCS12 key directly
 + removed old HttpContext.setDirAllowed()
 + added main() to org.mortbay.http.Version
 + Check form authentication config for leading /
 + Cleaner servlet stop to avoid extra synchronization on handle
 + org.mortbay.http.HttpContext.FileClassPathAttribute

jetty-4.2.2 - 20 November 2002
 + Fixed sendRedirect for non http URLS
 + Fixed URI query recycling for persistent connections
 + Fixed handling of empty headers
 + Added EOFException to reduce log verbosity on closed connections.
 + Avoided bad buffer status after closed connection.

jetty-4.2.1 - 18 November 2002
 + Fixed bad optimization in UrlEncoding
 + Re-enabled UrlEncoding test harnesses

jetty-4.2.0 - 16 November 2002
 + Fixed AJP13 buffer size.
 + Fixed remove listener bug.
 + Fixed include of Invoker servlet.
 + Restrict 304 responses to seconds time resolution.
 + Use IE date formatting for speed.
 + Removed jasper source and just include jars from 4.1.12
 + Worked around JVM1.3 bug for JSPs
 + Lowercase jsessionid for URLs only.
 + Made NCSARequestLog easier to extend.
 + Added definitions for RFC2518 WebDav response codes.
 + Removed remaining non portable getBytes() calls
 + Added upload demo to dump servlet.
 + Many more optimizations.

jetty-4.1.4 - 16 November 2002
 + Fixed ContextLoader parent delegation bug
 + Fixed remove SocketListener bug.
 + Fixed Invoker servlet for RD.include
 + Use IE date formatting for last-modified efficiency
 + Last modified handling uses second resolution.
 + Made NCSARequestLog simpler to extend.

jetty-4.2.0rc1 - 02 November 2002
 + Support default mime mapping defined by *
 + Recycling of HttpFields class.
 + Renamed Filter application methods.
 + Fixed firstWrite after commit.
 + Fixed ContextLoader parent delegation bug.
 + Fixed problem setting the size of chunked buffers.
 + Removed unused Servlet and Servlet-Engine headers.
 + Fixed servletpath on invoker for named servlets.
 + Fixed directory resource bug in JarFileResource.
 + Improved handling of 2 byte encoded characters within forms.

jetty-4.2.0rc0 - 24 October 2002
 + Greg's birthday release!
 + Added embedded iso8859 writer to HttpOutputStream.
 + Removed duplicate classes from jar
 + Fixed RolloverFileOutputStream without date.
 + Fixed SessionManager initialization
 + Added authenticator to admin.xml
 + Fixed Session timeout NPE.

jetty-4.1.3 - 24 October 2002
 + Fixed RolloverFileOutputStream without date.
 + Fixed SessionManager initialization
 + Added authenticator to admin.xml
 + Fixed Session timeout NPE.

jetty-4.0.6 - 24 October 2002
 + Clear interrupted status in ThreadPool
 + Fixed forward query string handling
 + fixed forward attribute handling for jsp-file servlets
 + Fixed setCharacterEncoding to work with getReader
 + Fixed handling of relative sendRedirect after forward.
 + Fixed virtual hosts temp directories.

jetty-4.2.0beta0 - 13 October 2002
 + New ThreadPool implementation.
 + New Buffering implementation.
 + New AJP13 implementation.
 + Removed Dispatcher dependancy on ServletHttpContext
 + getNamedDispatcher(null) returns containers default servlet.
 + unquote charset in content type
 + Stop/Start filters in declaration order.
 + Use "standard" names for default,jsp & invoker servlets.
 + Fixed caching of directories to avoid shared buffers.
 + Fixed bad log dir detection
 + Fix Session invalidation bug
 + Build without jmx
 + 404 instead of 403 for WEB-INF requests
 + FORM authentication sets 403 error page
 + Allow %3B encoded ; in URLs
 + Allow anonymous realm
 + Update jasper to 4.1.12 tag

jetty-4.1.2 - 13 October 2002
 + Some AJP13 optimizations.
 + getNamedDispatcher(null) returns containers default servlet.
 + unquote charset in content type
 + Stop/Start filters in declaration order.
 + Use "standard" names for default,jsp & invoker servlets.
 + Fixed caching of directories to avoid shared buffers.
 + Fixed bad log dir detection
 + Fix Session invalidation bug
 + Build without jmx
 + 404 instead of 403 for WEB-INF requests
 + FORM authentication sets 403 error page
 + Allow %3B encoded ; in URLs
 + Allow anonymous realm
 + Update jasper to 4.1.12 tag

jetty-4.1.1 - 30 September 2002
 + Fixed client scripting vulnerability with jasper2.
 + Merged LimitedNCSARequestLog into NCSARequestLog
 + Fixed space in resource name handling for jdk1.4
 + Moved launcher/src to src/org/mortbay/start
 + Fixed infinite recursion in JDBCUserRealm
 + Avoid setting sotimeout for optimization.
 + String comparison of If-Modified-Since headers.
 + Touch files when expanding jars
 + Deprecated maxReadTime.
 + Cache directory listings.

jetty-4.1.0 - 22 September 2002
 + Fixed CGI+windows security hole.
 + Fixed AJP13 handling of mod_jk loadbalancing.
 + Stop servlets in opposite order to start.
 + NCSARequest log buffered default
 + WEB-INF/classes before WEB-INF/lib
 + Sorted directory listings.
 + Handle unremovable tempdir.
 + Context Initparams to control session cookie domain, path and age.
 + ClientCertAuthenticator protected from null subjectDN
 + Added LimitedNCSARequestLog
 + Use javac -target 1.2 for normal classes

jetty-4.1.0RC6 - 14 September 2002
 + Don't URL encode FileURLS.
 + Improved HashUserRealm doco
 + FormAuthenticator uses normal redirections now.
 + Encode URLs of Authentication redirections.
 + Added logon.jsp for no cookie form authentication.
 + Extended Session API to pass request for jvmRoute handling
 + Fixed problem with AJP 304 responses.
 + Improved look and feel of demo
 + Cleaned up old debug.
 + Added redirect to welcome file option.

jetty-4.1.0RC5 - 08 September 2002
 + AJP13Listener caught up with HttpConnection changes.
 + Added commandPrefix init param to CGI
 + More cleanup in ThreadPool for idle death.
 + Improved errors for misconfigured realms.
 + Implemented security-role-ref for isUserInRole.

jetty-4.1.0RC4 - 30 August 2002
 + Included IbmJsseListener in the contrib directory.
 + Updated jasper2 to 4.1.10 tag.
 + Reverted to 302 for all redirections as all clients do not understand 303
 + Created statsLock sync objects to avoid deadlock when stopping.

jetty-4.1.0RC3 - 28 August 2002
 + Fixed security problem for suffix matching with trailing "/"
 + addWebApplications encodes paths to allow for spaces in file names.
 + Improved handling of PUT,DELETE & MOVE.
 + Improved handling of path encoding in Resources for bad JVMs
 + Added buffering to request log
 + Created and integrated the Jetty Launcher
 + Made Resource canonicalize it's base path for directories
 + Allow WebApplicationHandler to be used with other handlers.
 + Added defaults descriptor to addWebApplications.
 + Allow FORM auth pages to be within security constraint.

jetty-4.1.0RC2 - 20 August 2002
 + Conveninace setClassLoaderJava2Compliant method.
 + Clear interrupted status in ThreadPool
 + Fixed HttpFields cache overflow
 + Improved ByteArrayPool to handle multiple sizes.
 + Added HttpListener.bufferReserve
 + Use system line separator for log files.
 + Updated to Jasper2 (4_1_9 tag)
 + Build ant, src and zip versions with the release

jetty-4.1.0RC1 - 11 August 2002
 + Fixed forward query string handling
 + Fixed setCharacterEncoding to work with getReader
 + Fixed getContext to use canonical contextPathSpec
 + Improved the return codes for PUT
 + Made HttpServer serializable
 + Updated international URI doco
 + Updated jasper to CVS snapshot 200208011920
 + Fixed forward to jsp-file servlet
 + Fixed handling of relative sendRedirect after forward.

jetty-4.1.0RC0 - 31 July 2002
 + Fixed getRealPath for packed war files.
 + Changed URI default charset back to ISO_8859_1
 + Restructured Password into Password and Credentials
 + Added DigestAuthenticator
 + Added link to a Jetty page in Korean.
 + Added ExpiryHandler which can set a default Expires header.

jetty-4.0.5 - 31 July 2002
 + Fixed getRealPath for packed war files.
 + Reversed order of ServletContextListener.contextDestroyed calls
 + Fixed getRequestURI for RD.forward to return new URI.

jetty-4.1.B1 - 19 July 2002
 + Updated mini.http.jar target
 + CGI Servlet, pass all HTTP headers through.
 + CGI Servlet, catch and report program invocation failure status.
 + CGI Servlet, fixed suffix mapping problem.
 + CGI Servlet, set working directory for exec
 + Support HTTP/0.9 requests again
 + Reversed order of ServletContextListener.contextDestroyed calls
 + Moved dynamic servlet handling to Invoker servlet.
 + Moved webapp resource handling to Default servlet.
 + Sessions create attribute map lazily.
 + Added PUT,DELETE,MOVE support to webapps.
 + Added 2.4 Filter dispatching support.

jetty-3.1.9 - 15 July 2002
 + Allow doHead requests to be forwarded.
 + Fixed race in ThreadPool for minThreads <= CPUs

jetty-4.1.B0 - 13 July 2002
 + Added work around of JDK1.4 bug with NIO listener
 + Moved 3rd party jars to $JETTY_HOME/ext
 + Fixed ThreadPool bug when minThreads <= CPUs
 + close rather than disable stream after forward
 + Allow filter init to access servlet context methods.
 + Keep notFoundContext out of context mapping lists.
 + mod_jk FAQ
 + Fixed close problem with load balancer.
 + Stopped RD.includes closing response.
 + RD.forward changes getRequestURI.
 + NCSARequestLog can log to stderr

jetty-4.1.D2 - 24 June 2002
 + Support trusted external authenticators.
 + Moved jmx classes from JettyExtra to here.
 + Set contextloader during webapplicationcontext.start
 + Added AJP13 listener for apache integration.
 + Fixed ChunkableOutputStream close propagation
 + Better recycling of HttpRequests.
 + Protect session.getAttributeNames from concurrent modifications.
 + Allow comma separated cookies and headers
 + Back out Don't chunk 30x empty responses.
 + Conditional header tested against welcome file not directory.
 + Improved ThreadedServer stopping on bad networks
 + Use ThreadLocals to avoid unwrapping in Dispatcher.

jetty-4.0.4 - 23 June 2002
 + Back out change: Don't chunk 30x empty responses.
 + Conditional header tested against welcome file not directory.
 + Improved ThreadedServer stopping on bad networks

jetty-4.0.3 - 20 June 2002
 + WebapplicationContext.start sets context loader
 + Fixed close propagation of on-chunked output streams
 + Force security disassociation.
 + Better recycling of HttpRequests.
 + Protect session.getAttributeNames from concurrent modifications.
 + Allow session manager to be initialized when set.
 + Fixed japanese locale
 + Allow comma separated cookies and headers

jetty-4.1.D1 - 08 June 2002
 + Recycle servlet requests and responses
 + Added simple buffer pool.
 + Reworked output buffering to keep constant sized buffers.
 + Don't chunk 30x empty responses.
 + Fixed "" contextPaths in Dispatcher.
 + Removed race for the starting of session scavaging
 + Fixed /foo/../bar// bug in canonical path.
 + Merged ResourceBase and SecurityBase into HttpContext

jetty-4.0.2 - 06 June 2002
 + Fixed web.dtd references.
 + Fixed handler/context start order.
 + Added OptimizeIt plug
 + Fixed /foo/../bar// bug in canonical path.
 + Don't chunk 30x empty responses.
 + Fixed "" contextPaths in Dispatcher.
 + Removed race for the starting of session scavaging

jetty-3.1.8 - 06 June 2002
 + Made SecurityConstraint.addRole() require authentication.
 + Fixed singled threaded dynamic servlets
 + Fixed no slash context redirection.
 + Fixed /foo/../bar// bug in canonical path.

jetty-4.1.D0 - 05 June 2002
 + The 4.1 Series started looking for even more performance within the 2.3
   specification.
 + Removed the HttpMessage facade mechanism
 + BRAND NEW WebApplicationHandler & WebApplicationContext
 + Added TypeUtil to reduce Integer creation.
 + General clean up of the API for for MBean getters/setters.
 + Experimental CLIENT-CERT Authenticator
 + Restructured ResourceHandler into ResourceBase
 + Fixed web.dtd references.
 + Fixed handler/context start order.
 + Added OptimizeIt plug.

jetty-4.0.1 - 22 May 2002
 + Fixed contextclassloader on ServletContextEvents.
 + Support graceful stopping of context and server.
 + Fixed "null" return from getRealPath
 + OutputStreamLogSink config improvements
 + Updated jasper to 16 May snapshot

jetty-4.0.1RC2 - 14 May 2002
 + Better error for jre1.3 with 1.4 classes
 + Cleaned up RD query string regeneration.
 + 3DES Keylength was being reported as 0. Now reports 168 bits.
 + Implemented the run-as servlet tag.
 + Added confidential and integral redirections to HttpListener
 + Fixed ServletResponse.reset() to resetBuffer.

jetty-4.0.1RC1 - 29 April 2002
 + Improved flushing of chunked responses
 + Better handling if no realm configured.
 + Expand ByteBuffer full limit with capacity.
 + Fixed double filtering of welcome files.
 + Fixed FORM authentication auth of login page bug.
 + Fixed setTempDirectory creation bug
 + Avoid flushes during RequestDispatcher.includes

jetty-4.0.1RC0 - 18 April 2002
 + Updated Jasper to CVS snapshot from Apr 18 18:50:59 BST 2002
 + Pass pathParams via welcome file forward for jsessionid
 + Extended facade interfaces to HttpResponse.sendError
 + Moved basic auth handling to HttpRequest
 + AbstractSessionManager sets contextClassLoader for scavanging
 + Set thread context classloader for webapp load-on-startup inits
 + Added extract arg to addWebApplications
 + Fixed delayed response bug: Stopped HttpConnection consuming input from
   timedout connection.
 + DTD allows static "Get" and "Set" methods to be invoked.

jetty-4.0.0 - 22 March 2002
 + Updated tutorial configure version
 + Added IPAddressHandler for IP restrictions
 + Updated contributors.
 + Minor documentation updates.
 + Jetty.sh cygwin support

jetty-4.0.RC3 - 20 March 2002
 + Fixed ZZZ offset format to +/-HHMM
 + Updated history
 + JDBCUserRealm instantiates JDBC driver
 + ContextInitialized notified before load-on-startup servlets.
 + Suppress WriterOutputStream warning.
 + Changed html attribute order for mozilla quirk.

jetty-4.0.RC2 - 12 March 2002
 + Fixed security constraint problem with //
 + Fixed version for String XmlConfigurations
 + Fixed empty referrer in NCSA log.
 + Dont try to extract directories
 + Added experimental nio SocketChannelListener
 + Added skeleton load balancer
 + Fixed column name in JDBCUserRealm
 + Remove last of the Class.forName calls.
 + Removed redundant sessionID check.
 + Security FAQ
 + Disabled the Password EXEC mechanism by default

jetty-3.1.7 - 12 March 2002
 + Fixed security problem with constraints being bypassed with // in URLs

jetty-4.0.RC1 - 06 March 2002
 + Added ContentEncodingHandler for compression.
 + Fixed filter vs forward bug.
 + Improved efficiency of quality list handling
 + Simplified filter API to chunkable streams
 + XmlParser is validating by default. use o.m.x.XmlParser.NotValidating
   property to change.
 + contextDestroyed event sent before destruction.
 + Minor changes to make HttpServer work on J2ME CVM
 + Warn if jdk 1.4 classes used on JVM <1.4
 + WebApplication will use ContextLoader even without WEB-INF directory.
 + FileResource depends less on FilePermissions.
 + Call response.flushBuffer after service to flush wrappers.
 + Empty suffix for temp directory.
 + Contributors list as an image to prevent SPAM!
 + Fixed recursive DEBUG loop in Logging.
 + Updated jetty.sh to always respect arguments.

jetty-3.1.6 - 28 February 2002
 + Implemented 2.3 clarifications to security constraint semantics PLEASE
   REVIEW YOUR SECURITY CONSTRAINTS (see README).
 + Empty suffix for temp directory.
 + Fixed HttpFields remove bug
 + Set Listeners default scheme
 + LineInput can handle any sized marks
 + HttpResponse.sendError makes a better attempt at finding an error page.
 + Dispatcher.forward dispatches directly to ServletHolder to avoid premature
   exception handling.

jetty-4.0.B2 - 25 February 2002
 + Minor Jasper updates
 + Improve handling of unknown URL protocols.
 + Improved default jetty.xml
 + Adjust servlet facades for welcome redirection
 + User / mapping rather than /* for servlet requests to static content
 + Accept jetty-web.xml or web-jetty.xml in WEB-INF
 + Added optional JDK 1.4 src tree
 + o.m.u.Frame uses JDK1.4 stack frame handling
 + Added LoggerLogSink to direct Jetty Logs to JDK1.4 Log.
 + Start ServletHandler as part of the FilterHandler start.
 + Simplified addWebApplication
 + Added String constructor to XmlConfiguration.
 + Added org.mortbay.http.JDBCUserRealm
 + Init classloader for JspServlet
 + Slightly more agressive eating unused input from non persistent connection.

jetty-4.0.B1 - 13 February 2002
 + WriterOutputStream so JSPs can include static resources.
 + Suppress error only for IOExceptions not derivitives.
 + HttpConnection always eats unused bodies
 + Merged HttpMessage and Message
 + LineInput waits for LF after CF if seen CRLF before.
 + Added setClassLoader and moved getFileClassPath to HttpContext
 + Updated examples webapp from tomcat
 + getRequestURI returns encoded path
 + Servlet request destined for static content returns paths as default servlet

jetty-4.0.B0 - 04 February 2002
 + Implemented 2.3 security constraint semantics PLEASE REVIEW YOUR SECURITY
   CONSTRAINTS (see README).
 + Stop and remove NotFound context for HttpServer
 + HttpContext destroy
 + Release process builds JettyExtra
 + Welcome files may be relative
 + Fixed HttpFields remove bug
 + Added Array element to XMLConfiguration
 + Allow listener schemes to be set.
 + Added index links to tutorial
 + Renamed getHttpServers and added setAnonymous
 + Updated crimson to 1.1.3
 + Added hack for compat tests in watchdog for old tomcat stuff
 + Added AbstractSessionManager
 + Support Random Session IDs in HashSessionManager.
 + Common handling of TRACE
 + Updated tutorial and FAQ
 + Reduce object count and add hash width to StringMap
 + Factor out RolloverFileOutputStream from OutputStreamLogSink
 + Remove request logSink and replace with RequestLog using
   RolloverFileOutputStream
 + Handle special characters in resource file names better.
 + Welcome file dispatch sets requestURI.
 + Removed triggers from Code.

jetty-4.0.D4 - 14 January 2002
 + Prevent output after forward
 + Handle ServletRequestWrappers for Generic Servlets
 + Improved handling of UnavailableException
 + Extract WAR files to standard temp directory
 + URI uses UTF8 for % encodings.
 + Added BlueRibbon campaign.
 + RequestDispatcher uses cached resources for include
 + Improved HttpResponsse.sendError error page matching.
 + Fixed noaccess auth demo.
 + FORM auth caches UserPrincipal
 + Added isAuthenticated to UserPrincipal

jetty-4.0.D3 - 31 December 2001
 + Fixed cached filter wrapping.
 + Fixed getLocale again
 + Patch jasper to 20011229101000
 + Removed limits on mark in LineInput.
 + Corrected name to HTTP_REFERER in CGI Servlet.
 + Fixed UrlEncoding for % + combination.
 + Generalized temp file handling
 + Fixed ContextLoader lib handling.
 + DateCache handles misses better.
 + HttpFields uses DateCache more.
 + Moved admin port to 8081 to avoid JBuilder
 + Made Frame members private and fixed test harness
 + cookies with maxAge==0 expire on 1 jan 1970
 + setCookie always has equals

jetty-3.1.5 - 11 December 2001
 + setCookie always has equals for cookie value
 + cookies with maxage==0 expired 1 jan 1970
 + Fixed formatting of redirectURLs for NS4.08
 + Fixed ChunableInputStream.resetStream bug.
 + Ignore IO errors when trying to persist connections.
 + Allow POSTs to static resources.
 + stopJob/killStop in ThreadPool to improve stopping ThreadedServer on some
   platforms.
 + Branched at Jetty_3_1

jetty-4.0.D2 - 02 December 2001
 + Removed most of the old doco, which needs to be rewritten and added again.
 + Restructured for demo and test hierarchies
 + Fixed formatting of redirect URLs.
 + Removed ForwardHandler.
 + Removed Demo.java (until updated).
 + Made the root context a webapplication.
 + Moved demo docroot/servlets to demo directory
 + added addWebApplications auto discovery
 + Disabled last forwarding by setPath()
 + Removed Request set methods (will be replaced)
 + New event model to decouple from beans container.
 + Better handling of charset in form encoding.
 + Allow POSTs to static resources.
 + Fixed ChunableInputStream.resetStream bug.
 + Ignore IO errors when trying to persist connections.
 + stopJob/killStop in ThreadPool to improve stopping ThreadedServer on some
   platforms.

jetty-4.0.D1 - 14 November 2001
 + Fixed ServletHandler with no servlets
 + Fixed bug with request dispatcher parameters
 + New ContextLoader implementation.
 + New Dispatcher implementation
 + Added Context and Session Event Handling
 + Added FilterHolder
 + Added FilterHandler
 + Changed HandlerContext to HttpContext
 + Simplified ServletHandler
 + Removed destroy methods
 + Simplified MultiMap

jetty-4.0.D0 - 06 November 2001
 + Branched from Jetty_3_1 == Jetty_3_1_4
 + 2.3 Servlet API
 + 1.2 JSP API
 + Jasper from tomcat4
 + Start SessionManager abstraction.
 + Added examples webapp from tomcat4
 + Branched at Jetty_3_1

jetty-3.1.4 - 06 November 2001
 + Added RequestLogFormat to allow extensible request logs.
 + Support the ZZZ timezone offset format in DateCache
 + HTAccessHandler made stricter on misconfiguration
 + Generate session unbind events on a context.stop()
 + Default PathMap separator changed to ":,"
 + PathMap now ignores paths after ; or ? characters.
 + Remove old stuff from contrib that had been moved to extra
 + getRealPath accepts \ URI separator on platforms using \ file separator.

jetty-3.1.3 - 26 October 2001
 + Fix security problem with trailing special characters. Trailing %00 enabled
   JSP source to be viewed or other servlets to be bypassed.
 + Fixed several problems with external role authentication. Role
   authentication in JBoss was not working correctly and there were possible
   object leaks. The fix required an API change to UserPrinciple and UserRealm.
 + Allow a per context UserRealm instance.
 + Upgraded JSSE to 1.0.2
 + Improved FORM auth handling of role failure.
 + Improved Jasper debug output.
 + Improved ThreadedServer timeout defaults
 + Fixed binary files in CVS
 + Fixed Virtual hosts to case insensitive.
 + PathMap spec separator changed from ',' to ':'. May be set with
   org.mortbay.http.PathMap.separators system property.
 + Correct dispatch to error pages with javax attributes set.

jetty-3.1.2 - 13 October 2001
 + Fixed double entry on PathMap.getMatches
 + Fixed servlet handling of non session url params.
 + Fixed attr handling in XmlParser.toString
 + Fixed request log date formatting
 + Fixed NotFoundHandler handling of unknown methods
 + Fixed FORM Authentication username.
 + Fixed authentication role handling in FORM auth.
 + FORM authentication passes query params.
 + Added short delay to shutdown hook for JVM bug.
 + Added ServletHandler.sessionCount()
 + Added run target to ant
 + Changed 304 responses for Opera browser.
 + Changed JSESSIONID to jsessionid
 + Log OK state after thread low warnings.
 + Changed unsatisfiable range warnings to debug.
 + Further improvements in handling of shutdown.

jetty-3.1.1 - 27 September 2001
 + Fixed jar manifest format - patched 28 Sep 2001
 + Removed JDK 1.3 dependancy
 + Fixed ServletRequest.getLocale().
 + Removed incorrect warning for WEB-INF/lib jar files.
 + Handle requestdispatcher during init.
 + Use lowercase tags in html package to be XHTML-like.
 + Correctly ignore auth-constraint descriptions.
 + Reduced verbosity of bad URL errors from IIS virus attacks

jetty-3.1.0 - 21 September 2001
 + Added long overdue Tutorial documentation.
 + Improved some other documentation.
 + Fix ResourceHandler cache invalidate.
 + Fix ServletResponse.setLocale()
 + Fix reuse of Resource
 + Fix Jetty.bat for spaces.
 + Fix .. handling in URI
 + Fix REFFERER in CGI
 + Fix FORM authentication on exact patterns
 + Fix flush on stop bug in logs.
 + Fix param reading on CGI servlet
 + New simplified jetty.bat
 + Improved closing of listeners.
 + Optimized List creation
 + Removed win32 service.exe
 + Added HandlerContext.registerHost

jetty-3.1.rc9 - 02 September 2001
 + Added bin/orgPackage.sh script to change package names.
 + Changed to org.mortbay domain names.
 + Form auth login and error pages relative to context path.
 + Fixed handling of rel form authentication URLs
 + Added support for Nonblocking listener.
 + Added lowResourcePersistTimeMs for more graceful degradation when we run out
   of threads.
 + Patched Jasper to 3.2.3.
 + Added handlerContext.setClassPaths
 + Fixed bug with non cookie sessions.
 + Format cookies in HttpFields.

jetty-3.1.rc8 - 22 August 2001
 + Support WEB-INF/web-jetty.xml configuration extension for webapps
 + Allow per context log files.
 + Updated sponsors page
 + Added HttpServer statistics
 + Don't add notfound context.
 + Many major and minor optimizations:
 + ISO8859 conversion
 + Buffer allocation
 + URI pathAdd
 + StringMap
 + URI canonicalPath
 + OutputStreamLogSink replaces WriterLogSink
 + Separation of URL params in HttpHandler API.
 + Fixed handling of default mime types
 + Allow contextpaths without leading /
 + Removed race from dynamic servlet initialization.

jetty-3.1.rc7 - 09 August 2001
 + Fix bug in sendRedirect for HTTP/1.1
 + Added doco for Linux port redirection.
 + Don't persist connections if low on threads.
 + Added shutdown hooks to Jetty.Server to trap Ctl-C
 + Fixed bug with session ID generation.
 + Added FORM authentication.
 + Remove old context path specs
 + Added UML diagrams to Jetty architecture documentation.
 + Use Enumerations to reduce conversions for servlet API.
 + Optimized HttpField handling to reduce object creatiyon.
 + ServletRequest SSL attributes in line with 2.2 and 2.3 specs.
 + Dump Servlet displays cert chains
 + Fixed redirect handling by the CGI Servlet.
 + Fixed request.getPort for redirections from 80
 + Added utility methods to ServletHandler for wrapping req/res pairs.
 + Added method handling to HTAccessHandler.
 + ServletResponse.sendRedirect puts URLs into absolute format.

jetty-3.1.rc6 - 10 July 2001
 + Avoid script vulnerability in error pages.
 + Close persistent HTTP/1.0 connections on missing Content-Length
 + Use exec for jetty.sh run
 + Improved SSL debugging information.
 + KeyPairTool can now load cert chains.
 + KeyPairTool is more robust to provider setup.
 + Fixed bug in B64Code. Optimised B64Code.
 + Added Client authentication to the JsseListener
 + Fixed a problem with Netscape and the acrobat plugin.
 + Improved debug output for IOExceptions.
 + Updated to JSSE-1.0.2, giving full strength crypto.
 + Win32 Service uses Jetty.Server instead of HttpServer.
 + Added getResource to HandleContext.
 + WebApps initialize resourceBase before start.
 + Fixed XmlParser to handle xerces1.3 OK
 + Added Get element to the XmlConfiguration class.
 + Added Static calls to the XmlConfiguration class.
 + Added debug and logging config example to demo.xml
 + Moved mime types and encodings to property bundles.
 + RequestDispatch.forward() uses normal HandlerContext.handle() path if
   possible.
 + Cleaned up destroy handling of listeners and contexts.
 + Removed getConfiguration from LifeCycleThread to avoid JMX clash.
 + Cleaned up Win32 Service server creation.
 + Moved gimp image files to Jetty3Extra

jetty-3.1.rc5 - 01 May 2001
 + Added build target for mini.jetty.jar - see README.
 + Major restructing of packages to separate servlet dependancies. c.m.XML  -
   moved XML dependant classes from c.m.Util c.m.HTTP - No servlet or XML
   dependant classes: c.m.Jetty.Servlet - moved from c.m.HTTP.Handler.Servlet
   c.m.Servlet - received some servlet dependant classes from HTTP.
 + Added UnixCrypt support to c.m.U.Password
 + Added HTaccessHandler to authenitcate against apache .htaccess files.
 + Added query param handling to ForwardHandler
 + Added ServletHandler().setUsingCookies().
 + Optimized canonical path calculations.
 + Warn and close connections if content-length is incorrectly set.
 + Request log contains bytes actually returned.
 + Fixed handling of empty responses at header commit.
 + Fixed ResourceHandler handling of ;JSESSIONID
 + Fixed forwarding to null pathInfo requests.
 + Fixed handling of multiple cookies.
 + Fixed EOF handling in MultiPartRequest.
 + Fixed sync of ThreadPool idleSet.
 + Fixed jetty.bat classpath problems.

jetty-3.0.6 - 26 April 2001
 + Fixed handling of empty responses at header commit.
 + Fixed ResourceHandler handling of ;JSESSIONID
 + Fixed forwarding to null pathInfo requests.
 + Fixed EOF handlding in MultiPartRequest.
 + Fixed sync of ThreadPool idleSet.
 + Load-on-startup the JspServlet so that precompiled servlets work.

jetty-3.1.rc4 - 14 April 2001
 + Include full versions of JAXP and Crimson
 + Added idle thread getter to ThreadPool.
 + Load-on-startup the JspServlet so that precompiled servlets work.
 + Removed stray debug println from the Frame class.

jetty-3.0.5 - 14 April 2001
 + Branched from 3.1 trunk to fix major errors
 + Fixed LineInput bug EOF
 + Improved flush ordering for forwarded requests.
 + Turned off range handling by default until bugs resolved
 + Don't chunk if content length is known.
 + fixed getLocales handling of quality params
 + Created better random session ID
 + Resource handler strips URL params like JSESSION.
 + Fixed session invalidation unbind notification to conform with spec
 + Load-on-startup the JspServlet so that precompiled servlets work.

jetty-3.1.rc3 - 09 April 2001
 + Implemented multi-part ranges so that acrobat is happy.
 + Simplified multipart response class.
 + Improved flush ordering for forwarded requests.
 + Improved ThreadPool stop handling
 + Frame handles more JIT stacks.
 + Cleaned up handling of exceptions thrown by servlets.
 + Handle zero length POSTs
 + Start session scavenger if needed.
 + Added ContentHandler Observer to XmlParser.
 + Allow webapp XmlParser to be observed for ejb-ref tags etc.
 + Created better random session ID

jetty-3.1.rc2 - 30 March 2001
 + Lifecycle.start() may throw Exception
 + Added MultiException to throw multiple nested exceptions.
 + Improved logging of nested exceptions.
 + Only one instance of default MIME map.
 + Use reference JAXP1.1 for XML parsing.y
 + Version 1.1 of configuration dtd supports New objects.
 + Improved handling of Primitive classes in XmlConfig
 + Renamed getConnection to getHttpConnection
 + fixed getLocales handling of quality params
 + fixed getParameter(name) handling for multiple values.
 + added options to turn off ranges and chunking to support acrobat requests.

jetty-3.1.rc1 - 18 March 2001
 + Moved JMX and SASL handling to Jetty3Extra release
 + Fixed problem with ServletContext.getContext(uri)
 + Added Jetty documentation pages from JettyWiki
 + Cleaned up build.xml script
 + Minimal handling of Servlet.log before initialization.
 + Various SSL cleanups
 + Resource handler strips URL params like JSESSION.

jetty-3.1.rc0 - 23 February 2001
 + Added JMX management framework.
 + Use Thread context classloader as default context loader parent.
 + Fixed init order for unnamed servlets.
 + Fixed session invalidation unbind notification to conform with spec
 + Improved handling of primitives in utilities.
 + Socket made available via HttpConnection.
 + Improved InetAddrPort and ThreadedServer to reduce DNS lookups.
 + Dynamic servlets may be restricted to Context classloader.
 + Reoganized packages to allowed sealed Jars
 + Changed getter and setter methods that did not conform to beans API.

jetty-3.0.4 - 23 February 2001
 + Fixed LineInput bug with split CRLF.

jetty-3.0.3 - 03 February 2001
 + Fixed pipelined request buffer bug.
 + Handle empty form content without exception.
 + Allow Log to be disabled before initialization.
 + Included new Jetty Logo
 + Implemented web.xml servlet mapping to a JSP
 + Fixed handling of directories without trailing /

jetty-3.0.2 - 13 January 2001
 + Replaced ResourceHandler FIFO cache with LRU cache.
 + Greatly improved buffering in ChunkableOutputStream
 + Padded error bodies for IE bug.
 + Improved HTML.Block efficiency
 + Improved jetty.bat
 + Improved jetty.sh
 + Handle unknown status reasons in HttpResponse
 + Ignore included response updates rather than IllegalStateException
 + Removed classloading stats which were causing circular class loading
   problems.
 + Allow '+' in path portion of a URL.
 + Try ISO8859_1 encoding if can't find ISO-8859-1
 + Restructured demo site pages.
 + Context specific security permissions.
 + Added etc/jetty.policy as example policy file.

jetty-3.0.1 - 20 December 2000
 + Fixed value unbind notification for session invalidation.
 + Removed double null check possibility from ServletHolder

jetty-3.0.0 - 17 December 2000
 + Improved jetty.sh logging
 + Improved dtd resolution in XML parser.
 + Fixed taglib parsing
 + Fixed rel path handling in default configurations.
 + Optional extract war files.
 + Fixed WriterLogSink init bug
 + Use inner class to avoid double null check sync problems
 + Fixed rollover bug in WriterLogSink

jetty-3.0.0.rc8 - 13 December 2000
 + Optional alias checking added to FileResource.  Turned on by default on all
   platforms without the "/" file separator.
 + Mapped *.jsp,*.jsP,*.jSp,*.jSP,*.Jsp,*.JsP,*.JSp,*.JSP
 + Tidied handling of ".", ".." and "//" in resource paths
 + Protected META-INF as well as WEB-INF in web applications.
 + Jetty.Server catches init exceptions per server
 + getSecurityHandler creates handler at position 0.
 + SysV unix init script
 + Improved exit admin handling
 + Change PathMap handling of /* to give precedence over suffix mapping.
 + Forward to welcome pages rather than redirect.
 + Removed special characters from source.
 + Default log options changed if in debug mode.
 + Removed some unused variables.
 + Added ForwardHandler
 + Removed security constraint on demo admin server.
 + Patched jasper to tomcat 3.2.1

jetty-3.0.0.rc7 - 02 December 2000
 + Fixed security problem with lowercase WEB-INF uris on windows.
 + Extended security constraints (see README and WebApp Demo).
 + Set thread context classloader during handler start/stop calls.
 + Don't set MIME-Version in response.
 + Allow dynamic servlets to be served from /
 + Handle multiple inits of same servlet class.
 + Auto add a NotFoundHandler if needed.
 + Added NotFoundServlet
 + Added range handling to ResourceHandler.
 + CGI servlet handles not found better.
 + WEB-INF protected by NotFoundServlet rather than security constraint.
 + PUT, MOVE disabled in WebApplication unless defaults file is passed.
 + Conditionals apply to puts, dels and moves in ResourceHandler.
 + URIs accept all characters < 0xff.
 + Set the AcceptRanges header.
 + Depreciated RollOverLogSink and moved functionality to an improved
   WriterLogSink.
 + Changed log options to less verbose defaults.
 + ThreadedServer.forceStop() now makes a connection to itself to handle
   non-premptive close.
 + Double null lock checks use ThreadPool.__nullLockChecks.
 + Split Debug servlet out of Admin Servlet.
 + Added Com.mortbay.HTTP.Handler.Servlet.Context.LogSink attribute to Servlet
   Context. If set, it is used in preference to the system log.

jetty-3.0.0.rc6 - 20 November 2000
 + RequestDispatcher.forward() only resets buffer, not headers.
 + Added ServletWriter that can be disabled.
 + Resource gets systemresources from it's own classloader.
 + don't include classes in release.
 + Allow load-on-startup with no content.
 + Fixed RollOverFileLogSink bug with extra log files.
 + Improved Log defaults
 + Don't start HttpServer log sink on add.
 + Admin servlet uses unique links for IE.
 + Added Win32 service support
 + Reduced risk of double null check sync problem.
 + Don't set connection:close for normal HTTP/1.0 responses.
 + RequestDispatcher new queries params replace old.
 + Servlet init order may be negative.
 + Corrected a few of the many spelling mistakes.
 + Javadoc improvements.
 + Webapps serve dynamics servlets by default.
 + Warn for missing WEB-INF or web.xml
 + Sessions try version 1 cookies in set-cookie2 header.
 + Session cookies are given context path
 + Put extra server and servlet info in header.
 + Version details in header can be suppressed with System property
   java.com.mortbay.HTTP.Version.paranoid
 + Prevent reloading dynamic servlets at different paths.
 + Implemented resource aliases in HandlerContext - used by Servlet Context
 + Map tablib configuration to resource aliases.
 + Implemented customizable error pages.
 + Simple stats in ContextLoader.
 + Allow HttpMessage state to be manipulated.
 + Allow multiple set cookies.

jetty-3.0.0.rc5 - 12 November 2000
 + Default writer encoding set by mime type if not explicitly set.
 + Relax webapp rules, accept no web.xml or no WEB-INF
 + Pass flush through ServletOut
 + Avoid jprobe race warnings in DateCache
 + Allow null cookie values
 + Servlet exceptions cause 503 unavailable rather than 500 server error
 + RequestDispatcher can dispatch static resources.
 + Merged DynamicHandler into ServletHandler.
 + Added debug form to Admin servlet.
 + Implemented servlet load ordering.
 + Moved JSP classpath hack to ServletHolder
 + Removed Makefile build system.
 + Many javadoc cleanups.

jetty-2.4.9 - 12 November 2000
 + HttpListener ignore InterruptedIOExceptions
 + HttpListener default max idle time = 20s
 + HtmlFilter handles non default encodings
 + Writing HttpRequests encodes path
 + HttpRequest.write uses ISO8859_1 encoding.

jetty-3.0.0.rc4 - 06 November 2000
 + Provide default JettyIndex.properties
 + Fixed mis-synchronization in ThreadPool.stop()
 + Fixed mime type mapping bug introduced in RC3
 + Ignore more IOExceptions (still visible with debug).

jetty-3.0.0.rc3 - 05 November 2000
 + Changed ThreadPool.stop for IBM 1.3 JVM
 + Added bin/jetty.sh run script.
 + upgraded build.xml to ant v1.2
 + Set MaxReadTimeMs in all examples
 + Further clean up of the connection close actions
 + Moved unused classes from com.mortbay.Util to com.mortbay.Tools in new
   distribution package.
 + Handle mime suffixes containing dots.
 + Added gz tgz tar.gz .z mime mappings.
 + Fixed default mimemap initialization bug
 + Optimized persistent connections by recycling objects
 + Added HandlerContext.setHttpServerAccess for trusted contexts.
 + Set the thread context class loader in HandlerContext.handle
 + Prevent servlet setAttribute calls to protected context attributes.
 + Removed redundant context attributes.
 + Implemented mime mapping in webapplications.
 + Strip ./ from relative resources.
 + Added context class path dynamic servlet demo

jetty-3.0.0.rc2 - 29 October 2000
 + Replaced ISO-8859-1 literals with StringUtil static
 + Pass file based classpath to JspServlet (see README).
 + Prevented multiple init of ServletHolder
 + ErlEncoding treats params without values as empty rather than null.
 + Accept public DTD for XmlConfiguration (old style still supported).
 + Cleaned up non persistent connection close.
 + Accept HTTP/1. as HTTP/1.0 (for netscape bug).
 + Fixed thread name problem in ThreadPool

jetty-3.0.0.rc1 - 22 October 2000
 + Added simple admin servlet.
 + Added CGI to demo
 + Added HashUserRealm and cleaned up security constraints
 + Added Multipart request and response classes from Jetty2
 + Moved and simplified ServletLoader to ContextLoader.
 + Initialize JSP with classloader.
 + All attributes in javax. java. and com.mortbay. name spaces to be set.
 + Partial handling of 0.9 requests.
 + removed Thread.destroy() calls.
 + Cleaned up exception handling.

jetty-2.4.8 - 23 October 2000
 + Fixed bug with 304 replies with bodies.
 + Improved win32 make files.
 + Fixed closing socket problem

jetty-3.0.B05 - 18 October 2000
 + Improved null returns to get almost clean watchdog test.
 + Cleaned up response committing and flushing
 + Handler RFC2109 cookies (like any browser handles them!)
 + Added default webapp servlet mapping /servlet/name/*
 + Improved path spec interpretation by looking at 2.3 spec
 + Implemented security-role-ref for servlets
 + Protected servletConfig from downcast security problems
 + Made test harnesses work with ant.
 + improved ant documentation.
 + Removed most deprecation warnings
 + Fixed JarFileResource to handle jar files without directories.
 + Implemented war file support
 + Java2 style classloading
 + Improved default log format for clarity.
 + Separated context attributes and initParams.

jetty-3.0.B04 - 12 October 2000
 + Restricted context mapping to simple model for servlets.
 + Fixed problem with session ID in paths
 + Added modified version of JasperB3.2 for JSP
 + Moved FileBase to docroot
 + Merged and renamed third party jars.
 + Do not try multiple servlets for a request.
 + Implemented Context.getContext(uri)
 + Added webdefault.xml for web applications.
 + Redirect to index files, so index.jsp works.
 + Filthy hack to teach jasper JspServer Jetty classpath

jetty-3.0.B03 - 09 October 2000
 + Expanded import package.*; lines
 + Expanded leading tabs to spaces
 + Improved Context to Handler contract.
 + Parse but not handler startup ordering in web applications.
 + Send request log via a LogSink
 + Added append mode in RolloverFileLogSink
 + Made LogSink a Lifecycle interface
 + Improved handler toString
 + Redirect context only paths.
 + Pass object to LogSink
 + Implemented request dispatching.
 + Redo dynamic servlets handling
 + Improved Log rollover.
 + Simplified path translation and real path calculation.
 + Catch stop and destroy exceptions in HttpServer.stop()
 + Handle ignorable spaces in XmlConfiguration
 + Handle ignorable spaces in WebApplication
 + Warn about explicit sets of WebApplication
 + Remove 411 checks as IE breaks this rule after redirect.
 + Removed last remnants JDK 1.1 support
 + Added release script

jetty-2.4.7 - 06 October 2000
 + Allow Objects to be passed to LogSink
 + Set content length on errors for keep alive.
 + Added encode methods to URI
 + Improved win32 build
 + fixes to SSL doco
 + Support key and keystore passwords
 + Various improvements to  ServletDispatch, PropertyTree and associated
   classes.

jetty-3.0.B02 - 24 August 2000
 + Fixed LineInput bug with SSL giving CR pause LF.
 + Fixed HTTP/1.0 input close bug
 + Fixed bug in TestRFC2616
 + Improved ThreadedServer stop and destroy
 + Use resources in WebApplication
 + Added CGI servlet

jetty-3.0.B01 - 21 August 2000
 + SSL implemented with JsseListener
 + Partial implementation of webapp securitycontraints
 + Implemented more webapp configuration
 + Switched to the aelfred XML parser from microstar, which is only partially
   validating, but small and lightweight

jetty-2.4.6 - 16 August 2000
 + Turn Linger off before closing sockets, to allow restart.
 + JsseListener & SunJsseListener added and documented
 + com.mortbay.Util.KeyPairTool added to handle openSSL SSL keys.
 + Minor changes to compile with jikes.
 + Added passive mode methods to FTP

jetty-3.0.A99 - 10 August 2000
 + Implemented jetty.xml configuration
 + Added Xmlconfiguration utility
 + ServletLoader simplied and uses ResourcePath
 + Replaced FileHandler with ResourceHandler
 + Use SAX XML parsing instead of DOM for space saving.
 + Removed FileBase. Now use ResourceBase instead
 + Added Resource abstraction
 + Make it compile cleanly with jikes.
 + Re-added commented out imports for JDK-1.1 compile

jetty-3.0.A98 - 20 July 2000
 + Implemented Jetty demos and Site as Web Application.
 + Implemented WebApplicationContext
 + Switched to JDK1.2 only
 + ServletRequest.getServerPort() returns 80 rather than 0
 + Fixed constructor to RolloverFileLogSink
 + Improved synchronization on LogSink
 + Allow HttpRequest.toString() handles bad requests.

jetty-3.0.A97 - 13 July 2000
 + Tempory request log implementation
 + Less verbose debug
 + Better tuned SocketListener parameters
 + Started RequestDispatcher implementation.
 + Added WML mappings
 + Fixed makefiles for BSD ls
 + Fixed persistent commits with no content (eg redirect+keep-alive).
 + Implemented servlet isSecure().
 + Implemented servlet getLocale(s).
 + Formatted version in server info string.
 + Protect setContentLength from a late set in default servlet HEAD handling.
 + Added error handling to LifeCycleThread
 + implemented removeAttribute on requests

jetty-2.4.5 - 09 July 2000
 + Don't mark a session invalid until after values unbound.
 + Formatted version in server info.
 + Added HtmlExpireFilter and removed response cache revention from HtmlFilter.
 + Fixed transaction handling in JDBC wrappers

jetty-3.0.A96 - 27 June 2000
 + Fixed bug with HTTP/1.1 Head reqests to servlets.
 + Supressed un-needed chunking EOF indicators.

jetty-3.0.A95 - 24 June 2000
 + Fixed getServletPath for default "/"
 + Handle spaces in file names in FileHandler.

jetty-3.0.A94 - 19 June 2000
 + Implemented Sessions.
 + PathMap exact matches can terminate with ; or # for URL sessions and
   targets.
 + Added HandlerContext to allow grouping of handlers into units with the same
   file, resource and class configurations.
 + Cleaned up commit() and added complete() to HttpResponse
 + Updated license to clarify that commercial usage IS OK!

jetty-3.0.A93 - 14 June 2000
 + Major rethink! Moved to 2.2 servlet API
 + Lots of changes and probably unstable

jetty-3.0.A92 - 07 June 2000
 + Added HTML classes to jar
 + Fixed redirection bug in FileHandler

jetty-2.4.4 - 03 June 2000
 + Many debug call optimizations
 + Added RolloverFileLogSink
 + Improved LogSink configuration
 + Support System.property expansions in PropertyTrees.
 + Added uk.org.gosnell.Servlets.CgiServlet to contrib
 + HttpRequest.setRequestPath does not null pathInfo.
 + BasicAuthHandler uses getResourcePath so it can be used behind request
   dispatching
 + Added HTML.Composite.replace
 + FileHandler implements IfModifiedSince on index files.
 + Added build-win32.mak

jetty-3.0.A91 - 03 June 2000
 + Improved LogSink mechanism
 + Implemented realPath and getResource methods for servlets.
 + Abstracted ServletHandler
 + Simplified HttpServer configuration methods and arguments
 + Simplified class loading
 + Added HTML classes from Jetty2

jetty-3.0.A9 - 07 May 2000
 + Improvided finally handling of output end game.
 + Fixed double chunking bug in SocketListener.
 + File handler checks modified headers on directory indexes.
 + ServletLoader tries unix then platform separator for zip separator.

jetty-3.0.A8 - 04 May 2000
 + Servlet2_1 class loading re-acrchitected. See README.
 + Moved Sevlet2_1 handler to com.mortbay.Servlet2_1
 + addCookie takes an int maxAge rather than a expires date.
 + Added LogSink extensible log architecture.
 + Code.ignore only outputs when debug is verbose.
 + Added Tenlet class for reverse telnet.

jetty-2.4.3 - 04 May 2000
 + Pass Cookies with 0 max age to browser.
 + Allow CRLF in UrlEncoded

jetty-2.4.2 - 23 April 2000
 + Added LogSink and FileLogSink classes to allow extensible Log handling.
 + Handle nested RequestDispatcher includes.
 + Modified GNUJSP to prevent close in nested requests.
 + Added GNUJSP to JettyServer.prp file.

jetty-3.0.A7 - 15 April 2000
 + Include java 1.2 source hierarchy
 + removed excess ';' from source
 + fixed flush problem with chunked output for IE5
 + Added InetGateway to help debug IE5 problems
 + added removeValue method to MultiMap

jetty-2.4.1 - 09 April 2000
 + Removed debug println from ServletHolder.
 + Set encoding before exception in FileHandler.
 + Fixed bug in HtmlFilter for tags split between writes.

jetty-3.0.A6 - 09 April 2000
 + Integrated skeleton 2.1 Servlet container
 + Improved portability of Frame and Debug.
 + Dates forced to use US locale
 + Removed Converter utilities and InetGateway.
 + added bin/useJava2Collections to convert to JDK1.2

jetty-2.4.0 - 24 March 2000
 + Upgraded to gnujsp 1.0.0
 + Added per servlet resourceBase configuration.
 + Absolute URIs are returned by getRequestURI (if sent by browser).
 + Improved parsing of stack trace in debug mode.
 + Implemented full handling of cookie max age.
 + Moved SetUID native code to contrib hierarchy
 + Form parameters only decoded for POSTs
 + RequestDispatcher handles URI parameters
 + Fixed bug with RequestDispatcher.include()
 + Fixed caste problem in UrlEncoded
 + Fixed null pointer in ThreadedServer with stopAll
 + Added VirtualHostHandler for virtual host handling
 + Added doc directory with a small start

jetty-2.3.5 - 25 January 2000
 + Fixed nasty bug with HTTP/1.1 redirects.
 + ProxyHandler sends content for POSTs etc.
 + Force locale of date formats to US.
 + Fixed expires bug in Cookies
 + Added configuration option to turn off Keep-Alive in HTTP/1.0
 + Allow configured servlets to be auto reloaded.
 + Allow properties to be configured for dynamic servlets.
 + Added contrib/com/kiwiconsulting/jetty JSSE SSL adaptor to release.

jetty-2.3.4 - 18 January 2000
 + include from linux rather than genunix for native builds
 + Fixed IllegalStateException handling in DefaultExceptionHandler
 + MethodTag.invoke() is now public.
 + Improved HtmlFilter.activate header modifications.
 + Cookie map keyed on domain as well as name and path.
 + DictionaryConverter handles null values.
 + URI decodes applies URL decoding to the path.
 + Servlet properties allow objects to be stored.
 + Fixed interaction with resourcePaths and proxy demo.

jetty-3.0.A5 - 19 October 1999
 + Use ISO8859_1 instead of UTF8 for headers etc.
 + Use char array in UrlEncoded.decode
 + Do our own URL string encoding with 8859-1
 + Replaced LF wait in LineInput with state boolean.

jetty-2.3.3 - 19 October 1999
 + Replaced UTF8 encoding with ISO-8859-1 for headers.
 + Use UrlEncoded for form parameters.
 + Do our own URL encoding with ISO-8859-1
 + HTTP.HTML.EmbedUrl uses contents encoding.

jetty-2.3.2 - 17 October 1999
 + Fixed getReader bug with HttpRequest.
 + Updated UrlEncoded with Jetty3 version.

jetty-3.0.A4 - 16 October 1999
 + Request attributes
 + Basic Authentication Handler.
 + Added LF wait after CR to LineInput.
 + UTF8 in UrlDecoded.decodeString.

jetty-2.3.1 - 14 October 1999
 + Force UTF8 for FTP commands
 + Force UTF8 for HTML
 + Changed demo servlets to use writers in preference to outputstreams
 + NullHandler/Server default name.name.PROPERTIES to load
   prefix/name.name.properties
 + Use UTF8 in HTTP headers
 + Added Oracle DB adapter
 + Added assert with no message to Code
 + ThreadedServer calls setSoTimeout(_maxThreadIdleMs) on accepted sockets.
   Idle reads will timeout.
 + Prevented thread churn on idle server.
 + HTTP/1.0 Keep-Alive (about time!).
 + Fixed GNUJSP 1.0 resource bug.

jetty-3.0.A3 - 14 October 1999
 + Added LifeCycle interface to Utils implemented by ThreadPool,
   ThreadedServer, HttpListener & HttpHandler
 + StartAll, stopAll and destroyAll methods added to HttpServer.
 + MaxReadTimeMs added to ThreadedServer.
 + Added service method to HttpConnection for specialization.

jetty-3.0.A2 - 13 October 1999
 + UTF8 handling on raw output stream.
 + Reduced flushing on writing response.
 + Fixed LineInput problem with repeated CRs
 + Cleaned up Util TestHarness.
 + Prevent entity content for responses 100-199,203,304
 + Added cookie support and demo.
 + HTTP/1.0 Keep-alive (about time!)
 + Virtual Hosts.
 + NotFound Handler
 + OPTION * Handling.
 + TRACE handling.
 + HEAD handling.

jetty-3.0.A1 - 12 October 1999
 + LineInput uses own buffering and uses character encodings.
 + Added MultiMap for common handling of multiple valued parameters.
 + Added parameters to HttpRequest
 + Quick port of FileHandler
 + Setup demo pages.
 + Added PathMap implementing mapping as defined in the 2.2 API specification
   (ie. /exact, /prefix/*, *.extention & default ).
 + Added HttpHandler interface with start/stop/destroy lifecycle
 + Updated HttpListener is start/stop/destroy lifecycle.
 + Implemented simple extension architecture in HttpServer.

jetty-3.0.A0 - 09 October 1999
 + Started fresh repository in CVS
 + Moved com.mortbay.Base classes to com.mortbay.Util
 + Cleanup of UrlEncoded, using 1.2 Collections.
 + Cleanup of URI, using 1.2 Collections.
 + Extended URI to handle absolute URLs
 + Cleanup of LineInput, using 1.2 Collections.
 + Moved HttpInput/OutputStream to ChunkableInput/OutputStream.
 + Cleaned up chunking code to use LineInput and reduce buffering.
 + Added support for transfer and content encoding filters.
 + Added support for servlet 2.2 outbut buffer control.
 + Generalized notification of outputStream events.
 + Split HttpHeader into HttpFields and HttpMessage.
 + HttpMessage supports chunked trailers.
 + HttpMessage supports message states.
 + Added generalized HTTP Connection.
 + Cleanup of HttpRequest and decoupled from Servlet API
 + Cleanup and abstraction of ThreadPool.
 + ThreadedServer based on ThreadPool.
 + Cleanup of HttpResponse and decoupled from Servlet API
 + Created RFC2616 test harness.
 + gzip and deflate request transfer encodings
 + TE field coding and trailer handler
 + HttpExceptions now produce error pages with specific detail of the
   exception.

jetty-2.3.0 - 05 October 1999
 + Added SetUID class with native Unix call to set the effective User ID.
 + FTP closes files after put/get.
 + FTP uses InetAddress of command socket for data socket.

jetty-2.3.0A - 22 September 1999
 + Added GNUJSP 1.0 for the JSP 1.0 API.
 + Use javax.servlet classes from JWSDK1.0
 + Added "Powered by Jetty" button.
 + ServerContext available to HtmlFilters via context param
 + Made session IDs less predictable and removed race.
 + Added BuildJetty.java file.
 + Expanded tabs to spaces in source.

jetty-2.2.8 - 15 September 1999
 + Fixed bug in Element.attribute with empty string values.
 + Made translation of getRequestURI() optional.
 + Removed recursion from TranslationHandler
 + Added disableLog() to turn off logging.
 + Allow default table attributes to be overriden.
 + Improved quoting in HTML element values

jetty-2.2.7 - 09 September 1999
 + Reverted semantics of getRequestURI() to return untranslated URI.
 + Added GzipFilter for content encoding.
 + Added default row, head and cell elements to Table.
 + FileHandler passes POST request through if the file does not exist.

jetty-2.2.6 - 05 September 1999
 + New implementation of ThreadPool, avoids a thread leak problem.
 + Fixed Cookie max age order of magnitude bug.
 + Cookies always available from getCookies.
 + Cookies parameter renamed to CookiesAsParameters
 + HttpRequest.getSession() always returns a session as per the latest API
   spec.
 + Added destroy() method on all HttpHandlers.
 + ServletHandler.destroy destroys all servlets.
 + FileHandler does not server files ending in '/'
 + Ignore duplicate single valued headers, rather than reply with bad request,
   as IE4 breaks the rules.
 + Allow the handling of getPathTranslated to be configured in ServletHandler.
 + Removed JRUN options from ServletHandler configuration.
 + Added ServletRunnerHandler to the contrib directories.
 + Updated HTML package to better support CSS:
 + cssClass, cssID and style methods added to element.
 + SPAN added to Block
 + media added to Style
 + class StyleLink added.

jetty-2.2.5 - 19 August 1999
 + Fixed bug with closing connections in ThreadedServer
 + Made start and stop non final in ThreadedServer
 + Better default handling of ServletExceptions
 + Always close connection after a bad request.
 + Set Expires header in HtmlFilter.
 + Don't override the cookie as parameter option.
 + Limited growth in MultiPartResponse boundary.
 + Improved error messages from Jetty.Server.
 + Close loaded class files so Win32 can overwrite them before GC (what a silly
   file system!).

jetty-2.2.4 - 02 August 1999
 + ThreadedServer can use subclasses of Thread.
 + Better help on Jetty.Server
 + HttpRequests may be passed to HttpFilter constructors.
 + HtmlFilter blanks IfModifiedSince headers on construction
 + Fixed bugs in HtmlFilter parser and added TestHarness.
 + Improved cfg RCS script.

jetty-2.2.3 - 27 July 1999
 + Fixed parser bug in HtmlFilter
 + Made setInitialize public in ServletHolder
 + Improved performance of com.mortbay.HTML.Heading
 + Added stop call to HttpServer, used by Exit Servlet.
 + Simplified JDBC connection handling so that it works with Java1.2 - albeit
   less efficiently.
 + FileHandler defaults to allowing directory access.
 + JDBC tests modified to use cloudscape as DB.

jetty-2.2.2 - 22 July 1999
 + Fixed bug in HtmlFilter that prevented single char buffers from being
   written.
 + Implemented getResourceAsStream in FileJarServletLoader
 + Fixed bug with CLASSPATH in FileJarServletLoader after attempt to load from
   a jar.
 + Fixed bug in com.mortbay.Util.IO with thread routines.
 + Moved more test harnesses out of classes.
 + File handler passes through not allowed options for non existant files.
 + NotFoundHandler can repond with SC_METHOD_NOT_ALLOWED.
 + Improved com.mortbay.Base.Log handling of different JVMs
 + Minor fixes to README

jetty-2.2.1 - 18 July 1999
 + Comma separate header fields.
 + Protect against duplicate single valued headers.
 + Less verbose debug in PropertyTree
 + Ignore IOException in ThreadedServer.run() when closing.
 + Limit maximum line length in HttpInputStream.
 + Response with SC_BAD_REQUEST rather than close in more circumstances
 + Handle continuation lines in HttpHeader.
 + HtmlFilter resets last-modified and content-length headers.
 + Implemented com.mortbay.Util.IO as a ThreadPool
 + Decoupled ExceptionHandler configuration from Handler stacks. Old config
   style will produce warning and Default behavior. See new config file format
   for changes.
 + Added TerseExceptionHandler
 + Added optional resourceBase property to HttpConfiguration. This is used as a
   URL prefix in the getResource API and was suggested by the JSERV and Tomcat
   implementors.

jetty-2.2.0 - 01 July 1999
 + Improved feature description page.
 + Added Protekt SSL HttpListener
 + Moved GNUJSP and Protekt listener to a contrib hierarchy.
 + ThreadedServer.stop() closes socket before interrupting threads.
 + Exit servlet improved (a little).
 + Fixed some of the javadoc formatting.

jetty-2.2.Beta4 - 29 June 1999
 + FileHandler flushes files from cache in DELETE method.
 + ThreadedServer.stop() now waits until all threads are stopped.
 + Options "allowDir" added to FileHandler.
 + Added getGlobalProperty to Jetty.Server and used this to configure default
   page type.
 + Updated README.txt
 + Restructured com.mortbay.Jetty.Server for better clarity and documentation.
 + Added comments to configuration files.
 + Made ServerSocket and accept call generic in ThreadedServer for SSL
   listeners.
 + Altered meaning of * in PropertyTree to assist in abbreviated configuration
   files.
 + Added JettyMinimalDemo.prp as an example of an abbreviated configuration.
 + Expanded Mime.prp file
 + Added property handling to ServletHandler to read JRUN servlet configuration
   files.

jetty-2.2.Beta3 - 22 June 1999
 + Re-implemented ThreadedServer to improve and balance performance.
 + Added file cache to FileHandler
 + Implemented efficient version of ServletContext.getResourceAsStream() that
   does not open a new socket connection (as does getResource()).
 + LookAndFeelServlet uses getResourceAsStream to get the file to wrap. This
   allows it to benefit from any caching done and to wrap arbitrary content
   (not just files).
 + Restructure demo so that LookAndFeel content comes from simple handler
   stack.
 + Fixed file and socket leaks in Include and Embed tags.
 + Ran dos2unix on all text files
 + Applied contributed patch of spelling and typo corrections
 + Added alternate constructors to HTML.Include for InputStream.
 + Server.shutdown() clears configuration so that server may be restarted in
   same virtual machine.
 + Improved Block.write.
 + Fixed bug in HttpResponse flush.

jetty-2.2.Beta2 - 12 June 1999
 + Added all write methods to HttpOutputStream$SwitchOutputStream
 + Added com.mortbay.Jetty.Server.shutdown() for gentler shutdown of server.
   Called from Exit servlet
 + HttpRequest.getParameterNames() no longer alters the order returned by
   getQueryString().
 + Handle  path info of a dynamic loaded servlets and correctly set the servlet
   path.
 + Standardized date format in persistent cookies.

jetty-2.2.Beta1 - 07 June 1999
 + Defined abstract ServletLoader, derivations of which can be specified in
   HttpConfiguration properties.
 + Implemented all HttpServer attribute methods by mapping to the
   HttpConfiguration properties.  Dynamic reconfiguration is NOT supported by
   these methods (but we are thinking about it).
 + Close files after use to avoid "file leak" under heavy load.
 + Fixed missing copyright messages from some contributions
 + Fixed incorrect version numbers in a few places.
 + Improved ThreadPool synchronization and added minThreads.
 + Allow configuration of MinListenerThreads, MaxListenerThreads,
   MaxListenerThreadIdleMs
 + HtmlFilter optimized for being called by a buffered writer.
 + Don't warn about IOExceptions unless Debug is on.
 + Limit the job queue only grow to the max number of threads.
 + Included GNUJSP 0.9.9
 + Optional use of DateCache in log file format
 + Fixed cache in FileJarServletLoader
 + Destroy requests and responses to help garbage collector.
 + Restructure ThreadedServer to reduce object creation.

jetty-2.2.Beta0 - 31 May 1999
 + Servlet loader handles jar files with different files separator.
 + ThreadedServer gently shuts down.
 + Handle malformed % characters in URLs.
 + Included and improved version of ThreadPool for significant performance
   improvement under high load.
 + HttpRequest.getCookies returns empty array rather than null for no cookies.
 + Added HttpResponse.requestHandled() method to avoid bug with servlet doHead
   method.
 + Added Page.rewind() method to allow a page to be written multiple times
 + Added "Initialize" attribute to servlet configuration to allow servlet to be
   initialized when loaded.
 + LogHandler changed to support only a single outfile and optional append.
 + Included contributed com.mortbay.Jetty.StressTester class
 + Token effort to keep test files out of the jar
 + Removed support for STF

jetty-2.2.Alpha1 - 07 May 1999
 + ServletHolder can auto reload servlets
 + Dynamic servlets can have autoReload configured
 + Wait for requests to complete before reloading.
 + Call destroy on old servlets when reloading.
 + Made capitalization of config file more consistent(ish)
 + Fixed bug in SessionDump

jetty-2.2.Alpha0 - 06 May 1999
 + Improved PropertyTree implementation
 + Old Jetty.Server class renamed to Jetty.Server21
 + New Server class using PropertyTree for configuration
 + HttpHandlers given setProperties method to configure via Properties.
 + HttpListener class can be configured
 + Mime suffix mapping can be configured.
 + Removed historic API from sessions
 + Improved SessionDump servlet
 + Fixed date overflow in Cookies
 + HttpResponse.sendError avoids IllegalStateException
 + Added ServletLoader implementation if ClassLoader.
 + Dynamic loading of servlets.
 + Added reload method to ServletHolder, but no way to call it yet.
 + Changed options for FileServer
 + Implemented ServletServer
 + Removed SimpleServletServer

jetty-2.1.7 - 22 April 1999
 + Fixed showstopper bug with getReader and getWriter in requests and
   responses.
 + HttpFilter uses package interface to get HttpOutputStream

jetty-2.1.6 - 21 April 1999
 + Reduced initial size of most hashtables to reduce default memory overheads.
 + Throw IllegalStateException as required from gets of
   input/output/reader/writer in requests/responses.
 + New simpler version of PropertyTree
 + Updated PropertyTreeEditor
 + Return EOF from HttpInputStream that has a content length.
 + Added additional date formats for HttpHeader.getDateHeader

jetty-2.1.5 - 15 April 1999
 + Session URL encoding fixed for relative URLs.
 + Reduced session memory overhead of sessions
 + Form parameters protected against multiple decodes when redirected.
 + Added setType methods to com.mortbay.FTP.Ftp
 + Fixed bugs with invalid sessions
 + Page factory requires response for session encoding
 + Moved SessionHandler to front of stacks
 + HtmlFilter now expands <!=SESSION> to the URL encoded session if required.
 + Instrumented most of the demo to support URL session encoding.
 + Implemented HttpRequest.getReader()
 + Servlet log has been diverted to com.mortbay.Base.Log.event() Thus debug
   does not need to be turned on to see servlet logs.
 + Fixed alignment bug in TableForm
 + Removed RFCs from package
 + Fixed bug in ServletDispatch for null pathInfo

jetty-2.1.4 - 26 March 1999
 + Fixed problem compiling PathMap under some JDKs.
 + Reduced HTML dependence in HTTP package to allow minimal configuration
 + Tightened license agreement so that binary distributions are required to
   include the license file.
 + HttpRequest attributes implemented.
 + Session max idle time implemented.
 + pathInfo returns null for zero length pathInfo (as per spec). Sorry if this
   breaks your servlets - it is a pain!
 + fixed bug in getRealPath
 + getPathTranslated now call getRealPath with pathInfo (as per spec).

jetty-2.1.3 - 19 March 1999
 + Added support for suffixes to PathMap
 + Included GNUJSP implementation of Java Server Pages
 + Use Java2 javadoc

jetty-2.1.2 - 09 March 1999
 + JSDK 2.1.1
 + API documentation for JSDK 2.1.1
 + Cascading style sheet HTML element added.
 + Fixed trailing / bug in FileHandler (again!).
 + Converted most servlets to HttpServlets using do Methods.

jetty-2.1.1 - 05 March 1999
 + Reduced number of calls to getRemoteHost for optimization
 + Faster version of HttpInputStream.readLine().
 + com.mortbay.Base.DateCache class added and used to speed date handling.
 + Handle '.' in configured paths (temp fix until PropertyTrees)
 + Fast char buffer handling in HttpInputStream
 + Faster version of HttpHeader.read()
 + Faster version of HttpRequest
 + Size all StringBuffers

jetty-2.1.0 - 22 February 1999
 + Session URL Encoding
 + PropertyTrees (see new Demo page)
 + ServletDispatch (see new Demo page)
 + image/jpg -> image/jpeg
 + Deprecated com.mortbay.Util.STF
 + getServlet methods return null.

jetty-2.1.B1 - 13 February 1999
 + Fixed bug with if-modified-since in FileHandler
 + Added video/quicktime to default MIME types.
 + Fixed bug with MultipartRequest.
 + Updated DefaultExceptionHandler.
 + Updated InetAddrPort.
 + Updated URI.
 + Implemented Handler translations and getRealPath.
 + Improved handling of File.separator in FileHandler.
 + Implemented RequestDispatcher (NOT Tested!).
 + Implemented getResource and getResourceAsStream (NOT Tested!).
 + Replace package com.mortbay.Util.Gateway with class
   com.mortbay.Util.InetGateway

jetty-2.1.B0 - 30 January 1999
 + Uses JSDK2.1 API, but not all methods implemented.
 + Added support for PUT, MOVE, DELETE in FileHandler
 + FileHandler now sets content length.
 + Added plug gateway classes com.mortbay.Util.Gateway
 + Fixed command line bug with SimpleServletConfig
 + Minor changes to support MS J++ and its non standard language extensions -
   MMMmmm should have left it unchanged!

jetty-2.0.5 - 15 December 1998
 + Temp fix to getCharacterEncoding
 + added getHeaderNoParams

jetty-2.0.4 - 10 December 1998
 + Use real release of JSDK2.0 (rather than beta).
 + Portability issues solved for Apple's
 + Improved error code returns
 + Removed MORTBAY_HOME support from Makefiles
 + Improved default Makefile behaviour
 + Implement getCharacterEncoding

jetty-2.0.3 - 13 November 1998
 + Limit threads in ThreadedServer and low priority listener option greatly
   improve performance under worse case loads.
 + Fix bug with index files for Jetty.Server. Previously servers configured
   with com.mortbay.Jetty.Server would not handle index.html files.  Need to
   make this configurable in the prp file.
 + Fixed errors in README file: com.mortbay.Jetty.Server was called
   com.mortbay.HTTP.Server

jetty-2.0.2 - 01 November 1998
 + Use JETTY_HOME rather than MORTBAY_HOME for build environment
 + Add thread pool to threaded server for significant performance improvement.
 + Buffer files during configuration
 + Buffer HTTP Response headers.

jetty-2.0.1 - 27 October 1998
 + Released under an Open Source license.

jetty-2.0.0 - 25 October 1998
 + Removed exceptional case from FileHandler redirect.
 + Removed Chat demo (too many netscape dependencies).
 + Fixed Code.formatObject handling of null objects.
 + Added multipart/form-data demo.

jetty-2.0.Beta3 - 29 September 1998
 + Send 301 for directories without trailing / in FileHandler
 + Ignore exception from HttpListener
 + Properly implemented multiple listening addresses
 + Added com.mortbay.Jetty.Server (see README.Jetty)
 + Demo converted to an instance of com.mortbay.Jetty.Server
 + Fixed Log Handler again.
 + Added com.mortbay.HTTP.MultiPartRequest to handle file uploads

jetty-2.0Beta2 - 01 July 1998
 + Fixed Log Handler for HTTP/1.1
 + Slight improvement in READMEEs

jetty-2.0Beta1 - 01 June 1998
 + Improved performance of Code.debug() calls, significantly in the case of non
   matching debug patterns.
 + Fixed bug with calls to service during initialization of servlet
 + Provided addSection on com.mortbay.HTML.Page
 + Provided reset on com.mortbay.HTML.Composite.
 + Proxy demo in different server instance
 + Handle full URLs in HTTP requests (to some extent)
 + Improved performance with special asciiToLowerCase
 + Warn if MSIE used for multi part MIME.

jetty-2.0Alpha2 - 01 May 1998
 + JDK1.2 javax.servlet API
 + Added date format to Log
 + Added timezone to Log
 + Handle params in getIntHeader and getDateHeader
 + Removed HttpRequest.getByteContent
 + Use javax.servlet.http.HttpUtils.parsePostData
 + Use javax.servlet.http.Cookie
 + Use javax.servlet.http.HttpSession
 + Handle Single Threaded servlets with servlet pool

jetty-1.3.5 - 01 May 1998
 + Fixed socket inet bug in FTP
 + Debug triggers added to com.mortbay.Base.Code
 + Added date format to Log
 + Correct handling of multiple parameters

jetty-2.0Alpha1 - 08 April 1998
 + Fixed forward bug with no port number
 + Removed HttpRequestHeader class
 + Debug triggers added to com.mortbay.Base.Code
 + Handle HTTP/1.1 Host: header
 + Correct formatting of Date HTTP headers
 + HttpTests test harness
 + Add HTTP/1.1 Date: header
 + Handle file requests with If-Modified-Since: or If-Unmodified-Since:
 + Handle HEAD properly
 + Send Connection: close
 + Requires Host: header for 1.1 requests
 + Sends chunked data for 1.1 responses of unknown length.
 + handle extra spaces in HTTP headers
 + Really fixed handling of multiple parameters
 + accept chunked data
 + Send 100 Continue for HTTP/1.1 requests (concerned about push???)
 + persistent connections

jetty-1.3.4 - 15 March 1998
 + Fixed handling of multiple parameters in query and form content.
   "?A=1%2C2&A=C%2CD" now returns two values ("1,2" & "C,D") rather than 4.
 + ServletHandler now takes an optional file base directory name which is used
   to set the translated path for pathInfo in servlet requests.
 + Dump servlet enhanced to exercise these changes.

jetty-1.3.3
 + Fixed TableForm.addButtonArea bug.
 + TableForm.extendRow() uses existing cell
 + Closed exception window in HttpListener.java

jetty-1.3.2
 + Fixed proxy bug with no port number
 + Added per Table cell composite factories

jetty-1.3.1
 + Minor fixes in SmtpMail
 + ForwardHandler only forwards as http/1.0 (from Tobias.Miller)
 + Improved parsing of stack traces
 + Better handling of InvocationTargetException in debug
 + Minor release adjustments for Tracker

jetty-1.3.0
 + Added DbAdaptor to JDBC wrappers
 + Beta release of Tracker

jetty-1.2.0
 + Reintroduced STF
 + Fixed install bug for nested classes
 + Better Debug configuration
 + DebugServlet
 + Alternate look and feel for Jetty

jetty-1.1.1
 + Improved documentation

jetty-1.1
 + Improved connection caching in java.mortbay.JDBC
 + Moved HttpCode to com.mortbay.Util

jetty-1.0.1
 + Bug fixes

jetty-1.0
 + First release in com.mortbay package structure
 + Included Util, JDBC, HTML, HTTP, Jetty
<|MERGE_RESOLUTION|>--- conflicted
+++ resolved
@@ -1,12 +1,6 @@
-<<<<<<< HEAD
 jetty-8.1.12-SNAPSHOT
 
 jetty-8.1.11.v20130520 - 20 May 2013
-=======
-jetty-7.6.12-SNAPSHOT
-
-jetty-7.6.11.v20130520 - 20 May 2013
->>>>>>> 16994cbd
  + 402844 STOP.PORT & STOP.KEY behaviour has changed
  + 403281 jetty.sh waits for started or failure before returning
  + 403513 jetty:run goal cannot be executed twice during the maven build
@@ -22,24 +16,17 @@
  + 405281 allow filemappedbuffers to not be used
  + 405537 NPE in rendering JSP using SPDY and wrapped ServletRequest
  + 406437 Digest Auth supports out of order nc
-<<<<<<< HEAD
  + 406618 Jetty startup in OSGi Equinox fails when using option
    jetty.home.bundle=org.eclipse.jetty.osgi.boot
  + 406923 CR line termination
  + 407136 @PreDestroy called after Servlet.destroy()
  + 407173 java.lang.IllegalStateException: null when using JDBCSessionManager
  + 407931 Add toggle for failing on servlet availability
-=======
- + 406923 CR line termination
- + 407136 @PreDestroy called after Servlet.destroy()
- + 407173 java.lang.IllegalStateException: null when using JDBCSessionManager
->>>>>>> 16994cbd
  + 407976 JDBCSessionIdManager potentially leaves server in bad state after
    startup
  + 408077 HashSessionManager leaves file handles open after being stopped
  + 408446 Multipart parsing issue with boundry and charset in ContentType
    header
-<<<<<<< HEAD
 
 jetty-8.1.10.v20130312 - 12 March 2013
  + 376273 Early EOF because of SSL Protocol Error on
@@ -76,8 +63,31 @@
  + 402735 jetty.sh to support status which is == check
  + 402833 Test harness for global error page and hide exception message from
    reason string
-=======
->>>>>>> 16994cbd
+
+jetty-7.6.11.v20130520 - 20 May 2013
+ + 402844 STOP.PORT & STOP.KEY behaviour has changed
+ + 403281 jetty.sh waits for started or failure before returning
+ + 403513 jetty:run goal cannot be executed twice during the maven build
+ + 403570 Asynchronous Request Logging
+ + 404010 fix cast exception in mongodb session manager
+ + 404128 Add Vary headers rather than set them
+ + 404283 org.eclipse.jetty.util.Scanner.scanFile() dies with an NPE if
+   listFiles() returns null
+ + 404325 data constraint redirection does send default port
+ + 404517 Close connection if request received after half close
+ + 404789 Support IPv6 addresses in DoSFilter white list.
+ + 404958 Fixed Resource.newSystemResource striped / handling
+ + 405281 allow filemappedbuffers to not be used
+ + 405537 NPE in rendering JSP using SPDY and wrapped ServletRequest
+ + 406437 Digest Auth supports out of order nc
+ + 406923 CR line termination
+ + 407136 @PreDestroy called after Servlet.destroy()
+ + 407173 java.lang.IllegalStateException: null when using JDBCSessionManager
+ + 407976 JDBCSessionIdManager potentially leaves server in bad state after
+   startup
+ + 408077 HashSessionManager leaves file handles open after being stopped
+ + 408446 Multipart parsing issue with boundry and charset in ContentType
+   header
 
 jetty-7.6.10.v20130312 - 12 March 2013
  + 376273 Early EOF because of SSL Protocol Error on
