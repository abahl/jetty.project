--- conflicted
+++ resolved
@@ -33,20 +33,12 @@
         <td>
           <h2>demos ...</h2>
           <ul>
-<<<<<<< HEAD
-            <li><a href="/test/">Test Jetty Webapp</a></li>
+            <li><a href="/test/">Demo Jetty Webapp</a></li>
             <li><a href="/test-spec/">Servlet 5.0 Test</a></li>
-            <li><a href="/test-jaas/">JAAS Test</a></li>
-            <li><a href="/test-jndi/">JNDI Test</a></li>
-            <li><a href="/demo-async-rest/">Async Rest</a></li>
-=======
-            <li><a href="/test/">Demo Jetty Webapp</a></li>
-            <li><a href="/test-spec/">Servlet 4.0 Test</a></li>
             <li><a href="/demo-jsp/">JSP Demos</a></li>
             <li><a href="/test-jaas/">JAAS Demo</a></li>
             <li><a href="/test-jndi/">JNDI Demo</a></li>
             <li><a href="/demo-async-rest/">Async Rest Demo</a></li>
->>>>>>> 9fe57002
             <li><a href="/oldContextPath/">Redirected Context</a></li>
           </ul>
         </td>
